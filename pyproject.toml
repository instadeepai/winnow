[project]
name = "winnow"
authors = [{name="InstaDeep"}]
description = "Score calibration and false discovery estimation for de novo peptide sequencing."
readme = "README.md"
version = "1.0.0"
requires-python = ">=3.10"
dependencies = [
<<<<<<< HEAD
    "instanovo>=1.1.1",
    "koinapy>=0.0.10",
    "typer>=0.15.2",
    "pandas>=2.2.3",
    "polars>=1.25.2",
    "scikit-learn>=1.6.1",
    "numpy>=2.0.2",
=======
    "ipywidgets>=8.1.5",
    "koinapy>=0.0.10",
    "tomli>=2.2.1",
    "typer>=0.15.2",
    "instanovo>=1.1.4",
>>>>>>> 8b32860a
]

[build-system]
requires = ["setuptools"]
build-backend = "setuptools.build_meta"

[tool.setuptools]
packages = ["winnow"]

[dependency-groups]
analysis = [
    "bio>=1.8.0",
    "shap>=0.48.0",
    "xgboost>=3.0.2",
]
dev = [
    "pre-commit>=4.1.0",
    "pytest>=8.3.5",
]
notebook = [
    "huggingface-hub>=0.29.3",
    "ipykernel>=6.30.0",
    "ipywidgets>=8.1.5",
    "jupyter>=1.1.1",
    "kaleido>=1.0.0",
    "plotly>=6.3.0",
    "seaborn>=0.13.2",
    "tqdm>=4.67.1",
]

[project.scripts]
winnow='winnow.scripts.main:app'<|MERGE_RESOLUTION|>--- conflicted
+++ resolved
@@ -6,21 +6,12 @@
 version = "1.0.0"
 requires-python = ">=3.10"
 dependencies = [
-<<<<<<< HEAD
-    "instanovo>=1.1.1",
-    "koinapy>=0.0.10",
-    "typer>=0.15.2",
-    "pandas>=2.2.3",
-    "polars>=1.25.2",
-    "scikit-learn>=1.6.1",
-    "numpy>=2.0.2",
-=======
     "ipywidgets>=8.1.5",
+    "jax>=0.5.2",
     "koinapy>=0.0.10",
     "tomli>=2.2.1",
     "typer>=0.15.2",
     "instanovo>=1.1.4",
->>>>>>> 8b32860a
 ]
 
 [build-system]
