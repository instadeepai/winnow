--- conflicted
+++ resolved
@@ -6,12 +6,8 @@
 version = "1.0.0"
 requires-python = ">=3.10"
 dependencies = [
-<<<<<<< HEAD
     "instanovo",
     "jax>=0.5.2",
-=======
-    "ipywidgets>=8.1.5",
->>>>>>> 18ab255c
     "koinapy>=0.0.10",
     "tomli>=2.2.1",
     "typer>=0.15.2",
