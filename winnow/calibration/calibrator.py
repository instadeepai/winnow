"""Contains classes and functions for probability recalibration."""

from typing import Dict, List, Tuple, Union, Optional
from pathlib import Path
import pickle
import numpy as np
from sklearn.neural_network import MLPClassifier
from sklearn.preprocessing import StandardScaler
from jaxtyping import Float
from huggingface_hub import snapshot_download
from winnow.calibration.calibration_features import (
    CalibrationFeatures,
    FeatureDependency,
)
from winnow.datasets.calibration_dataset import CalibrationDataset


class ProbabilityCalibrator:
    """A class for recalibrating probabilities for a de novo peptide sequencing method.

    This class provides functionality to recalibrate predicted probabilities by fitting a logistic regression model using various features computed from a calibration dataset.
    """

    def __init__(self, seed: int = 42) -> None:
        self.feature_dict: Dict[str, CalibrationFeatures] = {}
        self.dependencies: Dict[str, FeatureDependency] = {}
        self.dependency_reference_counter: Dict[str, int] = {}
        self.classifier = MLPClassifier(
            random_state=seed,
            hidden_layer_sizes=(50, 50),
            learning_rate_init=0.001,
            alpha=0.0001,
            max_iter=1000,
            early_stopping=True,
            validation_fraction=0.1,
        )
        self.scaler = StandardScaler()

    @property
    def columns(self) -> List[str]:
        """Returns the list of column names corresponding to the features added to the calibrator.

        Returns:
            List[str]: A list of column names representing the features used for calibration.
        """
        return [
            column
            for feature in self.feature_dict.values()
            for column in feature.columns
        ]

    @property
    def features(self) -> List[str]:
        """Get the list of features added to the calibrator.

        Returns:
            List[str]: The list of feature names
        """
        return list(self.feature_dict.keys())

    @classmethod
    def save(cls, calibrator: "ProbabilityCalibrator", dir_path: Path) -> None:
        """Save the calibrator to a file.

        Args:
            calibrator (ProbabilityCalibrator): The calibrator to save.
            dir_path (Path): The path to the directory where the calibrator checkpoint will be saved.
        """
        dir_path.mkdir(parents=True)
        pickle.dump(calibrator, open(dir_path / "calibrator.pkl", "wb"))

    @classmethod
<<<<<<< HEAD
    def load(
        cls,
        pretrained_model_name_or_path: Union[
            Path, str
        ] = "InstaDeepAI/winnow-general-model",
        cache_dir: Optional[Path] = None,
    ) -> "ProbabilityCalibrator":
        """Load a pretrained calibrator from a local path or HuggingFace repository. If the path is a local path, it will be used directly. If it is a HuggingFace repository identifier, it will be downloaded from HuggingFace.

        Args:
            pretrained_model_name_or_path (Union[Path, str]): The local directory path (e.g., Path("./my-model-directory")) or the HuggingFace repository identifier (e.g., "InstaDeepAI/winnow-general-model").
            cache_dir (Optional[Path]): Directory to cache the HuggingFace model.
        """
        path = Path(pretrained_model_name_or_path)

        # If the path exists locally, use it directly.
        if path.exists():
            # Resolve relative paths to absolute, canonical paths
            path = path.resolve()
        # Otherwise download it from HuggingFace.
        else:
            # If no cache directory is provided, use the default cache directory.
            if cache_dir is None:
                cache_dir = Path.home() / ".cache" / "huggingface" / "hub"
            # Download from HuggingFace
            path = Path(
                snapshot_download(
                    repo_id=pretrained_model_name_or_path,
                    repo_type="model",
                    cache_dir=cache_dir,
                )
            )

        calibrator = cls()

        # Initialise the features that were used when saving
        calibrator.add_feature(MassErrorFeature(residue_masses=RESIDUE_MASSES))
        calibrator.add_feature(
            PrositFeatures(mz_tolerance=0.02)
        )  # Default value, should match training
        calibrator.add_feature(
            RetentionTimeFeature(hidden_dim=10, train_fraction=0.1)
        )  # Default values
        calibrator.add_feature(ChimericFeatures(mz_tolerance=0.02))  # Default value
        calibrator.add_feature(BeamFeatures())

        # Now load the saved data
        calibrator.load_classifier(path / "calibrator.pkl")
        calibrator.load_irt_predictor(path / "irt_predictor.pkl")
        calibrator.load_scaler(path / "scaler.pkl")
        return calibrator

    def load_classifier(self, path: Path) -> None:
        """Load the classifier from a file.

        Args:
            path (Path): The path to load the classifier from.
        """
        with path.open(mode="rb") as f:
            self.classifier = pickle.load(f)

    def load_irt_predictor(self, path: Path) -> None:
        """Load the iRT predictor from a file.

        Args:
            path (Path): The path to load the iRT predictor from.
        """
        with path.open(mode="rb") as f:
            self.feature_dict["Prosit iRT Features"].irt_predictor = pickle.load(f)  # type: ignore

    def load_scaler(self, path: Path) -> None:
        """Load the scaler from a file.

        Args:
            path (Path): The path to load the scaler from.
        """
        with path.open(mode="rb") as f:
            self.scaler = pickle.load(f)
=======
    def load(cls, dir_path: Path) -> "ProbabilityCalibrator":
        """Load the calibrator from a file.

        Args:
            dir_path (Path): The path to the directory containing the calibrator checkpoint.

        Returns:
            ProbabilityCalibrator: A new instance of the calibrator loaded from the file.
        """
        calibrator_path = dir_path / "calibrator.pkl"

        # Load the calibrator
        loaded_obj = pickle.load(open(calibrator_path, "rb"))

        # Check if this is a legacy checkpoint (MLPClassifier instead of ProbabilityCalibrator)
        if isinstance(loaded_obj, MLPClassifier):
            error_msg = (
                "Legacy checkpoint format detected. The checkpoint directory contains "
                "an old format where calibrator.pkl contains only the MLPClassifier "
                "instead of the full ProbabilityCalibrator object.\n"
                "Legacy checkpoints cannot be automatically migrated because they lack "
                "the feature and dependency information required by the current version. "
                "We cannot correctly infer the trained feature set with old versions.\n"
                "To resolve this, retrain the calibrator using the current version with your training dataset. "
                "The new format will save the complete ProbabilityCalibrator object including all features and dependencies."
            )
            raise ValueError(error_msg)

        elif not isinstance(loaded_obj, ProbabilityCalibrator):
            raise ValueError(
                f"Loaded object is of type {type(loaded_obj).__name__}, expected ProbabilityCalibrator."
            )
        else:
            return loaded_obj
>>>>>>> 241b9f7f

    def add_feature(self, feature: CalibrationFeatures) -> None:
        """Add a feature for the classifier used for calibration.

        This method ensures that the feature is unique and its dependencies are tracked.

        Args:
            feature (CalibrationFeatures): The feature to be added to the calibrator.
        """
        if feature.name not in self.feature_dict:
            self.feature_dict[feature.name] = feature
            for dependency in feature.dependencies:
                if dependency.name in self.dependencies:
                    self.dependency_reference_counter[dependency.name] += 1
                else:
                    self.dependencies[dependency.name] = dependency
                    self.dependency_reference_counter[dependency.name] = 1
        else:
            raise KeyError(f"Feature {feature.name} in feature set.")

    def add_features(self, features: List[CalibrationFeatures]) -> None:
        """Add features for the classifier used for calibration.

        Args:
            features (List[CalibrationFeatures]): A list of features to be added to the calibrator.
        """
        for feature in features:
            self.add_feature(feature)

    def remove_feature(self, name: str) -> None:
        """Remove a feature for the classifier used for calibration.

        This method also removes any dependencies that are no longer required.

        Args:
            name (str): The name of the feature to be removed.
        """
        feature = self.feature_dict.pop(name)
        for dependency in feature.dependencies:
            self.dependency_reference_counter[dependency.name] -= 1
            if self.dependency_reference_counter[dependency.name] == 0:
                self.dependency_reference_counter.pop(dependency.name)
                self.dependencies.pop(dependency.name)

    def fit(self, dataset: CalibrationDataset) -> None:
        """Fit the logistic regression model using the given calibration dataset.

        This method computes the features from the dataset, prepares the labels, and trains a logistic regression model for recalibrating probabilities.

        Args:
            dataset (CalibrationDataset): The dataset used for training the classifier.
        """
        features, labels = self.compute_features(dataset=dataset, labelled=True)
        # Fit and transform features with scaler
        features_scaled = self.scaler.fit_transform(features)
        self.classifier.fit(features_scaled, labels)

    def compute_features(
        self, dataset: CalibrationDataset, labelled: bool
    ) -> Union[
        Float[np.ndarray, "batch feature"],
        Tuple[Float[np.ndarray, "batch feature"], Float[np.ndarray, "batch"]],  # noqa: F821
    ]:
        """Compute the features for the dataset, including any dependencies and feature calculations.

        This method handles both labelled and unlabelled datasets. It computes the necessary features and returns them for model training or prediction.

        Args:
            dataset (CalibrationDataset): The dataset from which features are computed.
            labelled (bool): Whether the dataset contains labels for supervised learning.

        Returns:
            Union[
                Float[np.ndarray, "batch feature"],
                Tuple[Float[np.ndarray, "batch feature"], Float[np.ndarray, "batch"]]
            ]:
                - If `labelled` is True: A tuple containing the computed feature matrix and the corresponding labels.
                - If `labelled` is False: Only the computed feature matrix.
        """
        for dependency in self.dependencies.values():
            dependency.compute(dataset=dataset)

        for feature in self.feature_dict.values():
            if labelled:
                feature.prepare(dataset=dataset)
            feature.compute(dataset=dataset)

        feature_columns = [dataset.confidence_column]
        feature_columns.extend(self.columns)
        features = dataset.metadata[feature_columns]

        if labelled:
            labels = dataset.metadata["correct"]
            return features.values, labels.values
        else:
            return features.values

    def predict(self, dataset: CalibrationDataset) -> None:
        """Predict the calibrated probabilities for a given dataset.

        This method computes the features and uses the trained classifier to predict the calibrated probabilities for the dataset. The calibrated probabilities are stored in the dataset under the "calibrated_confidence" column.

        Args:
            dataset (CalibrationDataset): The dataset for which predictions are made.
        """
        features = self.compute_features(dataset=dataset, labelled=False)
        # Transform features with scaler
        features_scaled = self.scaler.transform(features)
        correct_probs = self.classifier.predict_proba(features_scaled)
        dataset.metadata["calibrated_confidence"] = correct_probs[:, 1].tolist()<|MERGE_RESOLUTION|>--- conflicted
+++ resolved
@@ -70,7 +70,6 @@
         pickle.dump(calibrator, open(dir_path / "calibrator.pkl", "wb"))
 
     @classmethod
-<<<<<<< HEAD
     def load(
         cls,
         pretrained_model_name_or_path: Union[
@@ -78,25 +77,25 @@
         ] = "InstaDeepAI/winnow-general-model",
         cache_dir: Optional[Path] = None,
     ) -> "ProbabilityCalibrator":
-        """Load a pretrained calibrator from a local path or HuggingFace repository. If the path is a local path, it will be used directly. If it is a HuggingFace repository identifier, it will be downloaded from HuggingFace.
+        """Load a pretrained calibrator from a local path or HuggingFace repository. If the path is a local directory path, it will be used directly. If it is a HuggingFace repository identifier, it will be downloaded from HuggingFace.
 
         Args:
             pretrained_model_name_or_path (Union[Path, str]): The local directory path (e.g., Path("./my-model-directory")) or the HuggingFace repository identifier (e.g., "InstaDeepAI/winnow-general-model").
             cache_dir (Optional[Path]): Directory to cache the HuggingFace model.
         """
-        path = Path(pretrained_model_name_or_path)
+        dir_path = Path(pretrained_model_name_or_path)
 
         # If the path exists locally, use it directly.
-        if path.exists():
+        if dir_path.exists():
             # Resolve relative paths to absolute, canonical paths
-            path = path.resolve()
+            dir_path = dir_path.resolve()
         # Otherwise download it from HuggingFace.
         else:
             # If no cache directory is provided, use the default cache directory.
             if cache_dir is None:
                 cache_dir = Path.home() / ".cache" / "huggingface" / "hub"
             # Download from HuggingFace
-            path = Path(
+            dir_path = Path(
                 snapshot_download(
                     repo_id=pretrained_model_name_or_path,
                     repo_type="model",
@@ -104,65 +103,8 @@
                 )
             )
 
-        calibrator = cls()
-
-        # Initialise the features that were used when saving
-        calibrator.add_feature(MassErrorFeature(residue_masses=RESIDUE_MASSES))
-        calibrator.add_feature(
-            PrositFeatures(mz_tolerance=0.02)
-        )  # Default value, should match training
-        calibrator.add_feature(
-            RetentionTimeFeature(hidden_dim=10, train_fraction=0.1)
-        )  # Default values
-        calibrator.add_feature(ChimericFeatures(mz_tolerance=0.02))  # Default value
-        calibrator.add_feature(BeamFeatures())
-
-        # Now load the saved data
-        calibrator.load_classifier(path / "calibrator.pkl")
-        calibrator.load_irt_predictor(path / "irt_predictor.pkl")
-        calibrator.load_scaler(path / "scaler.pkl")
-        return calibrator
-
-    def load_classifier(self, path: Path) -> None:
-        """Load the classifier from a file.
-
-        Args:
-            path (Path): The path to load the classifier from.
-        """
-        with path.open(mode="rb") as f:
-            self.classifier = pickle.load(f)
-
-    def load_irt_predictor(self, path: Path) -> None:
-        """Load the iRT predictor from a file.
-
-        Args:
-            path (Path): The path to load the iRT predictor from.
-        """
-        with path.open(mode="rb") as f:
-            self.feature_dict["Prosit iRT Features"].irt_predictor = pickle.load(f)  # type: ignore
-
-    def load_scaler(self, path: Path) -> None:
-        """Load the scaler from a file.
-
-        Args:
-            path (Path): The path to load the scaler from.
-        """
-        with path.open(mode="rb") as f:
-            self.scaler = pickle.load(f)
-=======
-    def load(cls, dir_path: Path) -> "ProbabilityCalibrator":
-        """Load the calibrator from a file.
-
-        Args:
-            dir_path (Path): The path to the directory containing the calibrator checkpoint.
-
-        Returns:
-            ProbabilityCalibrator: A new instance of the calibrator loaded from the file.
-        """
-        calibrator_path = dir_path / "calibrator.pkl"
-
-        # Load the calibrator
-        loaded_obj = pickle.load(open(calibrator_path, "rb"))
+        # Load the calibrator object
+        loaded_obj = pickle.load(open(dir_path / "calibrator.pkl", "rb"))
 
         # Check if this is a legacy checkpoint (MLPClassifier instead of ProbabilityCalibrator)
         if isinstance(loaded_obj, MLPClassifier):
@@ -184,7 +126,6 @@
             )
         else:
             return loaded_obj
->>>>>>> 241b9f7f
 
     def add_feature(self, feature: CalibrationFeatures) -> None:
         """Add a feature for the classifier used for calibration.
