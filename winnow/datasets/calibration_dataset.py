"""Defines data structures to handle datasets used for model calibration in peptide sequencing tasks.

It integrates metadata, predictions, and spectra data to support various operations such as filtering, merging, and evaluating peptide sequence predictions against spectra.

Classes:
    CalibrationDataset: The main class for storing and processing calibration datasets.
"""

import ast
from collections import defaultdict
from dataclasses import dataclass
from pathlib import Path
import re
from typing import Any, Callable, List, Optional, Tuple

import numpy as np
import pandas as pd
import polars as pl
import polars.selectors as cs
from pyteomics import mztab, mgf

from instanovo.utils.residues import ResidueSet
from instanovo.utils.metrics import Metrics
from instanovo.inference.beam_search import ScoredSequence


RESIDUE_MASSES: dict[str, float] = {
    "G": 57.021464,
    "A": 71.037114,
    "S": 87.032028,
    "P": 97.052764,
    "V": 99.068414,
    "T": 101.047670,
    "C": 103.009185,
    "L": 113.084064,
    "I": 113.084064,
    "N": 114.042927,
    "D": 115.026943,
    "Q": 128.058578,
    "K": 128.094963,
    "E": 129.042593,
    "M": 131.040485,
    "H": 137.058912,
    "F": 147.068414,
    "R": 156.101111,
    "Y": 163.063329,
    "W": 186.079313,
    # Modifications
    "M[UNIMOD:35]": 147.035400,  # Oxidation
    "N[UNIMOD:7]": 115.026943,  # Deamidation
    "Q[UNIMOD:7]": 129.042594,  # Deamidation
    "C[UNIMOD:4]": 160.030649,  # Carboxyamidomethylation
    "S[UNIMOD:21]": 166.998028,  # Phosphorylation
    "T[UNIMOD:21]": 181.01367,  # Phosphorylation
    "Y[UNIMOD:21]": 243.029329,  # Phosphorylation
    "[UNIMOD:385]": -17.026549,  # Ammonia Loss
    "[UNIMOD:5]": 43.005814,  # Carbamylation
    "[UNIMOD:1]": 42.010565,  # Acetylation
}

RESIDUE_REMAPPING: dict[str, str] = {
    "M(ox)": "M[UNIMOD:35]",  # Oxidation
    "M(+15.99)": "M[UNIMOD:35]",
    "S(p)": "S[UNIMOD:21]",  # Phosphorylation
    "T(p)": "T[UNIMOD:21]",
    "Y(p)": "Y[UNIMOD:21]",
    "S(+79.97)": "S[UNIMOD:21]",
    "T(+79.97)": "T[UNIMOD:21]",
    "Y(+79.97)": "Y[UNIMOD:21]",
    "Q(+0.98)": "Q[UNIMOD:7]",  # Deamidation
    "N(+0.98)": "N[UNIMOD:7]",
    "Q(+.98)": "Q[UNIMOD:7]",
    "N(+.98)": "N[UNIMOD:7]",
    "C(+57.02)": "C[UNIMOD:4]",  # Carboxyamidomethylation
    "(+42.01)": "[UNIMOD:1]",  # Acetylation
    "(+43.01)": "[UNIMOD:5]",  # Carbamylation
    "(-17.03)": "[UNIMOD:385]",  # Loss of ammonia
}

INVALID_PROSIT_TOKENS: list = [
    "\\+25.98",
    "UNIMOD:7",
    "UNIMOD:21",
    "UNIMOD:1",
    "UNIMOD:5",
    "UNIMOD:385",
    # Each C is also treated as Cysteine with carbamidomethylation in Prosit.
]


residue_set = ResidueSet(
    residue_masses=RESIDUE_MASSES, residue_remapping=RESIDUE_REMAPPING
)
metrics = Metrics(residue_set=residue_set, isotope_error_range=[0, 1])


@dataclass
class CalibrationDataset:
    """A class to store and process calibration datasets for peptide sequencing.

    It holds metadata and prediction results and provides various utility methods for loading, processing, filtering, and saving data.
    """

    metadata: pd.DataFrame
    predictions: List[Optional[List[ScoredSequence]]]

    def save(self, data_dir: Path) -> None:
        """Save a `CalibrationDataset` to a directory.

        Args:
            data_dir (Path): Directory to save the dataset. This will contain `metadata.csv` and
                            optionally, `predictions.pkl` for serialized beam search results.
        """
        data_dir.mkdir(parents=True)
        with (data_dir / "metadata.csv").open(mode="w") as metadata_file:
            output_metadata = self.metadata.copy(deep=True)
            output_metadata["peptide"] = output_metadata["peptide"].apply(
                lambda peptide_list: "".join(peptide_list)
            )
            output_metadata["prediction"] = output_metadata["prediction"].apply(
                lambda peptide_list: "".join(peptide_list)
            )
            output_metadata.to_csv(metadata_file, index=False)

        if self.predictions:
            with (data_dir / "predictions.pkl").open(mode="wb") as predictions_file:
                pickle.dump(self.predictions, predictions_file)

    @property
    def confidence_column(self) -> str:
        """Returns the column name that stores confidence scores in the dataset."""
        return "confidence"

<<<<<<< HEAD
    @staticmethod
    def _load_dataset(
        predictions_path: Path,
    ) -> Tuple[pl.DataFrame, pl.DataFrame, bool]:
        """Loads a dataset from a CSV file and optionally filters it.
=======
    @classmethod
    def load(cls, data_dir: Path) -> "CalibrationDataset":
        """Load `CalibrationDataset` saved using the `save` method from a directory.

        Args:
            data_dir (Path): Path to a directory containing `metadata.csv` and
                            optionally, `predictions.pkl` for serialized beam search results.

        Returns:
            CalibrationDataset: The loaded dataset.
        """
        with (data_dir / "metadata.csv").open(mode="r") as metadata_file:
            metadata = pd.read_csv(metadata_file)
            metadata["peptide"] = metadata["peptide"].apply(metrics._split_peptide)
            metadata["prediction"] = metadata["prediction"].apply(
                metrics._split_peptide
            )
            metadata["mz_array"] = metadata["mz_array"].apply(
                lambda s: ast.literal_eval(s)
                if "," in s
                else ast.literal_eval(
                    re.sub(r"(\n?)(\s+)", ", ", re.sub(r"\[\s+", "[", s))
                )
            )
            metadata["intensity_array"] = metadata["intensity_array"].apply(
                lambda s: ast.literal_eval(s)
                if "," in s
                else ast.literal_eval(
                    re.sub(r"(\n?)(\s+)", ", ", re.sub(r"\[\s+", "[", s))
                )
            )

        predictions_path = data_dir / "predictions.pkl"
        if predictions_path.exists():
            with (data_dir / "predictions.pkl").open(mode="rb") as predictions_file:
                predictions = pickle.load(predictions_file)
        else:
            predictions = None
        return cls(metadata=metadata, predictions=predictions)

    @classmethod
    def from_predictions_csv(
        cls, beam_predictions_path: Path, spectrum_path: Path, predictions_path: Path
    ) -> "CalibrationDataset":
        """Loads a CalibrationDataset from a CSV file containing model predictions.
>>>>>>> 44dd4735

        Args:
            predictions_path (Path): Path to the dataset CSV file.
            apply_filters (bool): Whether to apply filtering to remove invalid rows.

        Returns:
            Tuple[pl.DataFrame, pl.DataFrame, bool]:
                - preds_df: DataFrame with predictions excluding beam-related columns.
                - beam_df: DataFrame with only beam-related columns.
                - has_labels: Boolean indicating if the dataset contains sequence labels.
        """

        def _filter_dataset_for_prosit(df: pl.DataFrame) -> pl.DataFrame:
            """Applies filters to remove unsupported modifications from the first and second beam results."""
            print("Applying dataset filters...")

            # Remove legacy tokens and invalid modifications for Prosit models
            for token in INVALID_PROSIT_TOKENS:
                df = df.filter(~df["preds"].str.contains(token))
                df = df.filter(~df["preds_beam_1"].str.contains(token))

            # Filter out unmodified Cysteine in second beam result for Prosit models.
            # We re-annotate the remaining modified Cysteine as "C" when passing to Prosit during iRT and intensity prediction.
            df = df.filter(~df["preds_tokenised"].str.contains("C,"))

            # Drop rows where 'preds_beam_1' contains 'C' not followed by '[' (i.e, unmodified Cysteine)
            pattern = re.compile(r"C(?!\[)")  # Polars does not yet support lookahead.
            indexes_to_drop = [
                idx
                for idx, row in enumerate(df.iter_rows(named=True))
                if pattern.search(row["preds_beam_1"])
            ]
            df = df.filter(~pl.Series(range(len(df))).is_in(indexes_to_drop))

            return df

        # Read dataset
        df = pl.read_csv(predictions_path)
        has_labels = "sequence" in df.columns

        # Apply filtering
        df = _filter_dataset_for_prosit(df)

        # Split dataset into beam and prediction DataFrames
        beam_df = df.select(cs.contains("_beam_"))
        preds_df = df.select(~cs.contains(["_beam_", "_log_probs_"]))

        return preds_df, beam_df, has_labels

    @staticmethod
    def _process_beams(beam_df: pl.DataFrame) -> List[Optional[List[ScoredSequence]]]:
        """Processes beam predictions by converting them into scored sequences.

        Args:
            beam_df (pl.DataFrame): DataFrame containing beam search predictions.

        Returns:
            List[Optional[List[ScoredSequence]]]: A list of scored sequences for each row.
        """

        def convert_row_to_scored_sequences(
            row: dict,
        ) -> Optional[List[ScoredSequence]]:
            """Converts a row into a list of ScoredSequence objects."""
            scored_sequences = []
            num_beams = len(row) // 2

            for beam in range(num_beams):
                seq_col, log_prob_col, token_log_prob_col = (
                    f"preds_beam_{beam}",
                    f"log_probs_beam_{beam}",
                    f"token_log_probs_{beam}",
                )
                sequence, log_prob, token_log_prob = (
                    row.get(seq_col),
                    row.get(log_prob_col, float("-inf")),
                    row.get(token_log_prob_col),
                )

                if sequence and log_prob > float("-inf"):
                    scored_sequences.append(
                        ScoredSequence(
                            sequence=metrics._split_peptide(sequence),
                            mass_error=None,
                            sequence_log_probability=log_prob,
                            token_log_probabilities=token_log_prob,
                        )
                    )

            return scored_sequences or None  # Ensure empty beams become None

        beam_df = beam_df.with_columns(
            [
                pl.col(col).str.replace_all("L", "I")
                for col in beam_df.columns
                if "preds_beam" in col
            ]
        )

        # Convert the entire DataFrame
        scored_sequences_list: List[Optional[List[ScoredSequence]]] = [
            convert_row_to_scored_sequences(row)
            for row in beam_df.iter_rows(named=True)
        ]

        return scored_sequences_list

    @staticmethod
    def _process_dataset(dataset: pd.DataFrame, has_labels: bool) -> pd.DataFrame:
        """Processes the predictions obtained from saved beams.

        Args:
            dataset (pd.DataFrame): DataFrame containing predictions.

        Returns:
            pd.Dataframe: The processed DataFrame containing predictions.
        """
        rename_dict = {
            "preds": "prediction_untokenised",
            "preds_tokenised": "prediction",
            "log_probs": "confidence",
        }
        if has_labels:
            rename_dict["sequence"] = "sequence_untokenised"
        dataset.rename(rename_dict, axis=1, inplace=True)

        dataset["prediction"] = dataset["prediction"].apply(
            lambda peptide: peptide.split(", ")
        )

        dataset.loc[dataset["confidence"] == -1.0, "confidence"] = float("-inf")

        dataset["confidence"] = dataset["confidence"].apply(np.exp)

        if has_labels:
            dataset["sequence_untokenised"] = dataset["sequence_untokenised"].apply(
                lambda peptide: peptide.replace("L", "I")
                if isinstance(peptide, str)
                else peptide
            )
            dataset["sequence"] = dataset["sequence_untokenised"].apply(
                metrics._split_peptide
            )
        dataset["prediction"] = dataset["prediction"].apply(
            lambda peptide: [
                "I" if amino_acid == "L" else amino_acid for amino_acid in peptide
            ]
            if isinstance(peptide, list)
            else peptide
        )
        dataset["prediction_untokenised"] = dataset["prediction_untokenised"].apply(
            lambda peptide: peptide.replace("L", "I")
            if isinstance(peptide, str)
            else peptide
        )

        return dataset

    @staticmethod
    def _load_spectrum_data(spectrum_path: Path | str) -> pl.DataFrame:
        """Loads spectrum data from either a Parquet or IPC file.

        Args:
            spectrum_path (Path | str): Path to the spectrum data file.

        Returns:
            pl.DataFrame: The loaded spectrum data.
        """
        spectrum_path = Path(spectrum_path)  # Ensure it's a Path object

        if spectrum_path.suffix == ".parquet":
            return pl.read_parquet(spectrum_path)
        elif spectrum_path.suffix == ".ipc":
            return pl.read_ipc(spectrum_path)
        else:
            raise ValueError(f"Unsupported file format: {spectrum_path.suffix}")

    @staticmethod
    def _process_spectrum_data(df: pl.DataFrame, has_labels: bool) -> pd.DataFrame:
        """Processes the input data from the de novo sequencing model.

        Args:
            dataset (pl.DataFrame): DataFrame containing the model input data.
            has_labels (bool): Whether the dataset includes ground truth labels.

        Returns:
            pd.Dataframe: The processed DataFrame containing containing the model input data.
        """
        df = df.to_pandas()
        if has_labels:
            df["sequence"] = (
                df["sequence"]
                .apply(
                    lambda peptide: peptide.replace("L", "I")
                    if isinstance(peptide, str)
                    else peptide
                )
                .apply(metrics._split_peptide)
            )
        return df

    @staticmethod
    def _merge_spectrum_data(
        beam_dataset: pd.DataFrame, spectrum_dataset: pd.DataFrame
    ) -> pd.DataFrame:
        """Merge the input and output data from the de novo sequencing model, using inner join on `spectrum_id`.

        Args:
            beam_dataset (pd.DataFrame): DataFrame containing the predictions.
            spectrum_dataset (pd.DataFrame): DataFrame containing the input data.

        Returns:
            pd.DataFrame: The merged dataset containing both predictions and input metadata.
        """
        merged_df = pd.merge(
            beam_dataset,
            spectrum_dataset,
            on=["spectrum_id"],
            suffixes=("_from_beams", ""),
        )
        merged_df = merged_df.drop(
            columns=[
                col + "_from_beams"
                for col in beam_dataset.columns
                if col in spectrum_dataset.columns and col != "spectrum_id"
            ],
            axis=1,
        )

        if len(merged_df) != len(beam_dataset):
            raise ValueError(
                f"Merge conflict: Expected {len(beam_dataset)} rows, but got {len(merged_df)}."
            )

        return merged_df

    @staticmethod
    def _evaluate_predictions(dataset: pd.DataFrame, has_labels: bool) -> pd.DataFrame:
        """Evaluates predictions in a dataset by checking validity and accuracy.

        Args:
            dataset (pd.DataFrame): The dataset containing sequences and predictions.
            has_labels (bool): Whether the dataset includes ground truth labels.

        Returns:
            pd.DataFrame: The dataset with additional evaluation metrics.
        """
        if has_labels:
            dataset["valid_peptide"] = dataset["sequence"].apply(
                lambda peptide: isinstance(peptide, list)
            )
        dataset["valid_prediction"] = dataset["prediction"].apply(
            lambda peptide: isinstance(peptide, list)
        )
        if has_labels:
            dataset["num_matches"] = dataset.apply(
                lambda row: metrics._novor_match(row["sequence"], row["prediction"])
                if isinstance(row["sequence"], list)
                and isinstance(row["prediction"], list)
                else 0,
                axis=1,
            )
            dataset["correct"] = dataset.apply(
                lambda row: (
                    row["num_matches"] == len(row["sequence"]) == len(row["prediction"])
                    if isinstance(row["sequence"], list)
                    and isinstance(row["prediction"], list)
                    else False
                ),
                axis=1,
            )
        return dataset

    @classmethod
    def from_predictions_csv(
        cls, spectrum_path: Path, beam_predictions_path: Path
    ) -> "CalibrationDataset":
        """Loads a CalibrationDataset from a CSV file, handling both labelled and unlabelled inputs.

        Args:
            spectrum_path (Path): Path to the spectrum data file.
            beam_predictions_path (Path): Path to the CSV file containing beam search predictions.

        Returns:
            CalibrationDataset: An instance of the CalibrationDataset class containing metadata and predictions.
        """
        predictions, beams, has_labels = cls._load_dataset(beam_predictions_path)
        beams = cls._process_beams(beams)
        predictions = cls._process_dataset(predictions.to_pandas(), has_labels)
        inputs = cls._load_spectrum_data(spectrum_path)
        inputs = cls._process_spectrum_data(inputs, has_labels)
        predictions = cls._merge_spectrum_data(predictions, inputs)
        predictions = cls._evaluate_predictions(predictions, has_labels)
        return cls(metadata=predictions, predictions=beams)

    @classmethod
    def from_predictions_mztab(
        cls, labelled_path: Path, mgf_path: Path, predictions_path: Path
    ) -> "CalibrationDataset":
        """Load a calibration dataset from an MzTab predictions file.

        Args:
            labelled_path (Path): Path to the labelled dataset in IPC format.
            mgf_path (Path): Path to the MGF file containing spectral data.
            predictions_path (Path): Path to the MzTab predictions file.

        Returns:
            CalibrationDataset: A dataset containing merged labelled data, spectra, and predictions.
        """
        raise NotImplementedError
        # -- Load labelled data
        labelled = pl.read_ipc(labelled_path).to_pandas()
        labelled.rename({"spectrum_index": "scan"}, axis=1, inplace=True)

        # -- Load MGF
        raw_mgf = list(mgf.read(open(mgf_path)))
        for spectrum in raw_mgf:
            spectrum["scan"] = int(
                spectrum["params"]["title"].replace('"', "").split("scan=")[-1]
            )

        # -- Load predictions
        predictions = mztab.MzTab(predictions_path).spectrum_match_table
        predictions["index"] = predictions["spectra_ref"].apply(
            lambda index: int(index.split("=")[-1])
        )
        predictions = predictions.set_index("index", drop=False)
        predictions["scan"] = predictions["index"].apply(
            lambda index: raw_mgf[index]["scan"]
        )

        # Process peptide sequences
        predictions["sequence"] = predictions["sequence"].apply(
            lambda sequence: sequence.replace("M+15.995", "M(ox)")
            .replace("C+57.021", "C")
            .replace("N+0.984", "N(+.98)")
            .replace("Q+0.984", "Q(+.98)")
        )

        # Merge labelled data with predictions
        predictions = pd.merge(labelled, predictions, on="scan")
        columns = [
            "scan",
            "mz_array",
            "intensity_array",
            "charge",
            "retention_time",
            "precursor_mass",
            "Sequence",
            "modified_sequence",
            "sequence",
            "search_engine_score[1]",
        ]
        predictions = predictions[columns]
        predictions.rename(
            {
                "retention_time": "retention_time",
                "Sequence": "peptide",
                "sequence": "prediction",
                "search_engine_score[1]": "confidence",
                "charge": "precursor_charge",
            },
            axis=1,
            inplace=True,
        )

        # Filter invalid sequences
        predictions = predictions[
            predictions["prediction"].apply(
                lambda peptide: not (peptide.startswith("+") or peptide.startswith("-"))
            )
        ]

        # Normalise sequences
        predictions["peptide"] = predictions["peptide"].apply(
            lambda peptide: peptide.replace("L", "I")
            if isinstance(peptide, str)
            else peptide
        )
        predictions["prediction"] = predictions["prediction"].apply(
            lambda peptide: peptide.replace("L", "I")
            if isinstance(peptide, str)
            else peptide
        )

        # Tokenise sequences
        predictions["peptide"] = predictions["peptide"].apply(
            lambda peptide: re.split(r"(?<=.)(?=[A-Z])", peptide)
        )
        predictions["prediction"] = predictions["prediction"].apply(
            lambda peptide: re.split(r"(?<=.)(?=[A-Z])", peptide)
        )

        # Compute match statistics
        predictions["num_matches"] = predictions.apply(
            lambda row: (
                metrics._novor_match(row["peptide"], row["prediction"])
                if not (
                    isinstance(row["peptide"], float)
                    or isinstance(row["prediction"], float)
                )
                else 0
            ),
            axis=1,
        )
        predictions["correct"] = predictions.apply(
            lambda row: (
                row["num_matches"] == len(row["peptide"]) == len(row["prediction"])
                if not (
                    isinstance(row["peptide"], float)
                    or isinstance(row["prediction"], float)
                )
                else False
            ),
            axis=1,
        )
        return cls(metadata=predictions, predictions=[None] * len(predictions))

    @classmethod
    def from_pointnovo_predictions(
        cls, mgf_path: Path, predictions_path: Path
    ) -> "CalibrationDataset":
        """Load a calibration dataset from PointNovo predictions.

        Args:
            mgf_path (Path): Path to the MGF file containing spectral data.
            predictions_path (Path): Path to the PointNovo predictions file.

        Returns:
            CalibrationDataset: A dataset containing merged spectra and PointNovo predictions.
        """
        raise NotImplementedError
        # -- Load MGF file
        data_dict = defaultdict(list)
        for spectrum in mgf.read(open(mgf_path)):
            data_dict["scan"].append(spectrum["params"]["scans"])
            data_dict["peptide"].append(spectrum["params"]["seq"])
            data_dict["precursor_charge"].append(float(spectrum["params"]["charge"][0]))
            data_dict["precursor_mass"].append(float(spectrum["params"]["pepmass"][0]))
            data_dict["retention_time"].append(float(spectrum["params"]["rtinseconds"]))
            data_dict["mz_array"].append(spectrum["m/z array"])
            data_dict["intensity_array"].append(spectrum["intensity array"])
        spectra = pd.DataFrame(data=data_dict)

        # Load predictions
        predictions = pd.read_csv(predictions_path, sep="\t")

        predictions = predictions[
            ["feature_id", "predicted_sequence", "predicted_score"]
        ]
        predictions.rename(
            {
                "feature_id": "scan",
                "predicted_sequence": "prediction",
                "predicted_score": "confidence",
            },
            axis=1,
            inplace=True,
        )

        # Merge spectra with predictions
        dataset = pd.merge(predictions, spectra, how="left", on="scan")

        # Normalise sequences
        dataset["peptide"] = dataset["peptide"].apply(
            lambda peptide: peptide.replace("L", "I")
            .replace("M(+15.99)", "M(ox)")
            .replace("C(+57.02)", "C")
            if isinstance(peptide, str)
            else peptide
        )

        # Tokenise sequences
        dataset["peptide"] = dataset["peptide"].apply(
            lambda peptide: re.split(r"(?<=.)(?=[A-Z])", peptide)
        )
        dataset["prediction"] = dataset["prediction"].apply(
            lambda peptide: peptide.replace("L", "I")
            .replace("C(Carbamidomethylation)", "C")
            .replace("N(Deamidation)", "N(+.98)")
            .replace("Q(Deamidation)", "Q(+.98)")
            if isinstance(peptide, str)
            else peptide
        )
        dataset["prediction"] = dataset["prediction"].map(
            lambda sequence: sequence.split(",") if isinstance(sequence, str) else []
        )

        # Compute match statistics
        dataset["num_matches"] = dataset.apply(
            lambda row: (
                metrics._novor_match(row["peptide"], row["prediction"])
                if not (
                    isinstance(row["peptide"], float)
                    or isinstance(row["prediction"], float)
                )
                else 0
            ),
            axis=1,
        )
        dataset["correct"] = dataset.apply(
            lambda row: (
                row["num_matches"] == len(row["peptide"]) == len(row["prediction"])
                if not (
                    isinstance(row["peptide"], float)
                    or isinstance(row["prediction"], float)
                )
                else False
            ),
            axis=1,
        )
        return cls(metadata=dataset, predictions=[None] * len(dataset))

    def filter_entries(
        self,
        metadata_predicate: Callable[[Any], bool] = lambda row: False,
        predictions_predicate: Callable[[Any], bool] = lambda beam: False,
    ) -> "CalibrationDataset":
        """Filters the dataset based on the specified conditions for both metadata and predictions.

        The filtering is done by using two predicates: one for the metadata (applied to each row) and one for the predictions (applied to each beam).

        Args:
            metadata_predicate (Callable[[Any], bool], optional): A function that takes a row from the metadata DataFrame and returns a boolean indicating whether the row should be kept. Defaults to a predicate that always returns False, keeping all rows.
            predictions_predicate (Callable[[Any], bool], optional): A function that takes a beam (prediction) and returns a boolean indicating whether the prediction should be kept. Defaults to a predicate that always returns False, keeping all predictions.

        Returns:
            CalibrationDataset: A new instance of `CalibrationDataset` containing only the entries that satisfy the conditions specified by the predicates.
        """
        filter_idxs = []

        # -- Get filter indices for metadata condition
        (metadata_filter_idxs,) = np.where(
            self.metadata.apply(metadata_predicate, axis=1).values
        )
        filter_idxs.extend(metadata_filter_idxs.tolist())

        # -- Get filter indices for predictions condition
        predictions_filter_idxs = [
            idx
            for idx, beam in enumerate(self.predictions)
            if predictions_predicate(beam)
        ]
        filter_idxs.extend(predictions_filter_idxs)

        filter_idxs_set = set(filter_idxs)

        # -- Gather predictions
        predictions = [
            prediction
            for idx, prediction in enumerate(self.predictions)
            if idx not in filter_idxs_set
        ]

        # -- Gather metadata
        selection_idxs = [
            idx for idx in range(len(self.metadata)) if idx not in filter_idxs_set
        ]
        metadata = self.metadata.iloc[selection_idxs].copy(deep=True)
        metadata = metadata.reset_index(drop=True)

        return CalibrationDataset(predictions=predictions, metadata=metadata)

    def to_csv(self, path: str) -> None:
        """Saves the dataset metadata to a CSV file.

        Args:
            path (str): Path to the output CSV file.
        """
        self.metadata.to_csv(path)

    def to_parquet(self, path: str) -> None:
        """Saves the dataset metadata to a parquet file.

        Args:
            path (str): Path to the output parquet file.
        """
        self.metadata.to_parquet(path)

    def __len__(self) -> int:
        """Returns the number of entries in the dataset."""
        assert self.metadata.shape[0] == len(self.predictions)
        return len(self.predictions)

    def __getitem__(self, index) -> Tuple[pd.Series, List[ScoredSequence]]:
        """Retrieves a metadata row and its corresponding prediction.

        Args:
            index (int): Index of the desired entry.

        Returns:
            Tuple[pd.Series, List[ScoredSequence]]: The metadata row and its associated predictions.
        """
        return self.metadata.iloc[index], self.predictions[index]<|MERGE_RESOLUTION|>--- conflicted
+++ resolved
@@ -6,12 +6,12 @@
     CalibrationDataset: The main class for storing and processing calibration datasets.
 """
 
-import ast
 from collections import defaultdict
 from dataclasses import dataclass
 from pathlib import Path
 import re
 from typing import Any, Callable, List, Optional, Tuple
+import pickle
 
 import numpy as np
 import pandas as pd
@@ -131,59 +131,11 @@
         """Returns the column name that stores confidence scores in the dataset."""
         return "confidence"
 
-<<<<<<< HEAD
     @staticmethod
     def _load_dataset(
         predictions_path: Path,
     ) -> Tuple[pl.DataFrame, pl.DataFrame, bool]:
         """Loads a dataset from a CSV file and optionally filters it.
-=======
-    @classmethod
-    def load(cls, data_dir: Path) -> "CalibrationDataset":
-        """Load `CalibrationDataset` saved using the `save` method from a directory.
-
-        Args:
-            data_dir (Path): Path to a directory containing `metadata.csv` and
-                            optionally, `predictions.pkl` for serialized beam search results.
-
-        Returns:
-            CalibrationDataset: The loaded dataset.
-        """
-        with (data_dir / "metadata.csv").open(mode="r") as metadata_file:
-            metadata = pd.read_csv(metadata_file)
-            metadata["peptide"] = metadata["peptide"].apply(metrics._split_peptide)
-            metadata["prediction"] = metadata["prediction"].apply(
-                metrics._split_peptide
-            )
-            metadata["mz_array"] = metadata["mz_array"].apply(
-                lambda s: ast.literal_eval(s)
-                if "," in s
-                else ast.literal_eval(
-                    re.sub(r"(\n?)(\s+)", ", ", re.sub(r"\[\s+", "[", s))
-                )
-            )
-            metadata["intensity_array"] = metadata["intensity_array"].apply(
-                lambda s: ast.literal_eval(s)
-                if "," in s
-                else ast.literal_eval(
-                    re.sub(r"(\n?)(\s+)", ", ", re.sub(r"\[\s+", "[", s))
-                )
-            )
-
-        predictions_path = data_dir / "predictions.pkl"
-        if predictions_path.exists():
-            with (data_dir / "predictions.pkl").open(mode="rb") as predictions_file:
-                predictions = pickle.load(predictions_file)
-        else:
-            predictions = None
-        return cls(metadata=metadata, predictions=predictions)
-
-    @classmethod
-    def from_predictions_csv(
-        cls, beam_predictions_path: Path, spectrum_path: Path, predictions_path: Path
-    ) -> "CalibrationDataset":
-        """Loads a CalibrationDataset from a CSV file containing model predictions.
->>>>>>> 44dd4735
 
         Args:
             predictions_path (Path): Path to the dataset CSV file.
