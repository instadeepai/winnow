--- conflicted
+++ resolved
@@ -18,47 +18,6 @@
 from instanovo.inference.beam_search import ScoredSequence
 
 
-<<<<<<< HEAD
-RESIDUE_MASSES: dict[str, float] = {
-    "G": 57.021464,
-    "A": 71.037114,
-    "S": 87.032028,
-    "P": 97.052764,
-    "V": 99.068414,
-    "T": 101.047670,
-    "C": 103.009185,
-    "L": 113.084064,
-    "I": 113.084064,
-    "N": 114.042927,
-    "D": 115.026943,
-    "Q": 128.058578,
-    "K": 128.094963,
-    "E": 129.042593,
-    "M": 131.040485,
-    "H": 137.058912,
-    "F": 147.068414,
-    "R": 156.101111,
-    "Y": 163.063329,
-    "W": 186.079313,
-    # Modifications
-    "M[UNIMOD:35]": 147.035400,  # Oxidation
-    "N[UNIMOD:7]": 115.026943,  # Deamidation
-    "Q[UNIMOD:7]": 129.042594,  # Deamidation
-    "C[UNIMOD:4]": 160.030649,  # Carboxyamidomethylation
-    "S[UNIMOD:21]": 166.998028,  # Phosphorylation
-    "T[UNIMOD:21]": 181.01367,  # Phosphorylation
-    "Y[UNIMOD:21]": 243.029329,  # Phosphorylation
-    "[UNIMOD:385]": -17.026549,  # Ammonia Loss
-    "[UNIMOD:5]": 43.005814,  # Carbamylation
-    "[UNIMOD:1]": 42.010565,  # Acetylation
-}
-
-residue_set = ResidueSet(residue_masses=RESIDUE_MASSES)
-metrics = Metrics(residue_set=residue_set, isotope_error_range=[0, 1])
-
-
-=======
->>>>>>> 597da69c
 @dataclass
 class CalibrationDataset:
     """A class to store and process calibration datasets for peptide sequencing.
