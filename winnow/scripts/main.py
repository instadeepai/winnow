"""CLI entry point for winnow.

Note: This module uses lazy imports to minimise CLI startup time.
Heavy dependencies (PyTorch, InstaNovo, etc.) are imported only when
needed, significantly reducing --help and config command times.
"""

from __future__ import annotations

from typing import Union, Tuple, Optional, List, TYPE_CHECKING
import typer
import logging
from rich.logging import RichHandler
from pathlib import Path

# Lazy imports for heavy dependencies - only imported when actually needed
if TYPE_CHECKING:
    import pandas as pd
    from winnow.datasets.calibration_dataset import CalibrationDataset
    from winnow.fdr.nonparametric import NonParametricFDRControl
    from winnow.fdr.database_grounded import DatabaseGroundedFDRControl

# Logging setup
logger = logging.getLogger(__name__)
logger.setLevel(logging.INFO)
# Prevent duplicate messages by disabling propagation and using only RichHandler
logger.propagate = False
if not logger.handlers:
    logger.addHandler(RichHandler())


# Typer CLI setup
app = typer.Typer(
    name="winnow",
    help="""Confidence calibration and FDR estimation for de novo peptide sequencing.""",
    rich_markup_mode="rich",
)

# Config command group
config_app = typer.Typer(
    name="config",
    help="Configuration utilities for inspecting resolved settings.",
    rich_markup_mode="rich",
)
app.add_typer(config_app)


def print_config(cfg) -> None:
    """Print configuration with hierarchical colour-coding based on nesting depth.

    Args:
        cfg: OmegaConf configuration object to print
    """
    from winnow.scripts.config_formatter import ConfigFormatter

    formatter = ConfigFormatter()
    formatter.print_config(cfg)


def filter_dataset(dataset: CalibrationDataset) -> CalibrationDataset:
    """Filter out rows whose predictions are empty or contain unsupported PSMs.

    Args:
        dataset (CalibrationDataset): The dataset to be filtered

    Returns:
        CalibrationDataset: The filtered dataset
    """
    filtered_dataset = (
        dataset.filter_entries(
            # Filter out non-list predictions
            metadata_predicate=lambda row: not isinstance(row["prediction"], list),
        )
        # Filter out empty predictions
        .filter_entries(metadata_predicate=lambda row: not row["prediction"])
    )
    return filtered_dataset


def apply_fdr_control(
    fdr_control: Union[NonParametricFDRControl, DatabaseGroundedFDRControl],
    dataset: CalibrationDataset,
    fdr_threshold: float,
    confidence_column: str,
) -> pd.DataFrame:
    """Apply FDR control to a dataset."""
    from winnow.fdr.nonparametric import NonParametricFDRControl

    if isinstance(fdr_control, NonParametricFDRControl):
        fdr_control.fit(dataset=dataset.metadata[confidence_column])
        dataset.metadata = fdr_control.add_psm_pep(dataset.metadata, confidence_column)
    else:
        fdr_control.fit(dataset=dataset.metadata[confidence_column])

    dataset.metadata = fdr_control.add_psm_fdr(dataset.metadata, confidence_column)
    dataset.metadata = fdr_control.add_psm_q_value(dataset.metadata, confidence_column)
    confidence_cutoff = fdr_control.get_confidence_cutoff(threshold=fdr_threshold)
    output_data = dataset.metadata
    output_data = output_data[output_data[confidence_column] >= confidence_cutoff]
    return output_data


def check_if_labelled(dataset: CalibrationDataset) -> None:
    """Check if the dataset contains a ground-truth column."""
    if "sequence" not in dataset.metadata.columns:
        raise ValueError(
            "Database-grounded FDR control can only be performed on annotated data."
        )


def separate_metadata_and_predictions(
    dataset_metadata: pd.DataFrame,
    fdr_control: Union[NonParametricFDRControl, DatabaseGroundedFDRControl],
    confidence_column: str,
) -> Tuple[pd.DataFrame, pd.DataFrame]:
    """Separate out metadata from prediction and FDR metrics.

    Args:
        dataset_metadata: The metadata dataframe to separate out prediction and FDR metrics from metadata and computed features.
        fdr_control: The FDR control object used (to determine which columns were added).
        confidence_column: The name of the confidence column.

    Returns:
        Tuple[pd.DataFrame, pd.DataFrame]: A tuple containing the metadata dataframe and the prediction and FDR metrics dataframe.
    """
    from winnow.fdr.nonparametric import NonParametricFDRControl

    # Separate out metadata from prediction and FDR metrics
    preds_and_fdr_metrics_cols = [
        "spectrum_id",
        confidence_column,
        "prediction",
        "psm_fdr",
        "psm_q_value",
    ]
    if "sequence" in dataset_metadata.columns:
        preds_and_fdr_metrics_cols.append("sequence")
    # NonParametricFDRControl adds psm_pep column
    if isinstance(fdr_control, NonParametricFDRControl):
        preds_and_fdr_metrics_cols.append("psm_pep")
    dataset_preds_and_fdr_metrics = dataset_metadata[preds_and_fdr_metrics_cols]
    dataset_metadata = dataset_metadata.drop(columns=preds_and_fdr_metrics_cols)
    return dataset_metadata, dataset_preds_and_fdr_metrics


def train_entry_point(
    overrides: Optional[List[str]] = None, execute: bool = True
) -> None:
    """The main training pipeline entry point.

    Args:
        overrides: Optional list of config overrides.
        execute: If False, only print the configuration and return without executing the pipeline.
    """
    from hydra import initialize, compose
    from hydra.utils import instantiate

    with initialize(
        config_path="../../config", version_base="1.3", job_name="winnow_train"
    ):
        cfg = compose(config_name="train", overrides=overrides)

    if not execute:
        print_config(cfg)
        return

    from winnow.calibration.calibrator import ProbabilityCalibrator

    logger.info("Starting training pipeline.")
    logger.info(f"Training configuration: {cfg}")

    # Load dataset - Hydra creates the DatasetLoader object
    logger.info("Loading dataset.")
    data_loader = instantiate(cfg.data_loader)

    # Extract dataset loading parameters and convert to dict for flexible kwargs
    dataset_params = dict(cfg.dataset)
    # Rename config keys to match the Protocol interface
    dataset_params["data_path"] = dataset_params.pop("spectrum_path_or_directory")
    dataset_params["predictions_path"] = dataset_params.pop("predictions_path", None)

    annotated_dataset = data_loader.load(**dataset_params)

    logger.info("Filtering dataset.")
    annotated_dataset = filter_dataset(annotated_dataset)

    # Instantiate the calibrator from the config
    logger.info("Instantiating calibrator from config.")
    calibrator = instantiate(cfg.calibrator)

    # Fit the calibrator to the dataset
    logger.info("Fitting calibrator to dataset.")
    calibrator.fit(annotated_dataset)

    # Save the model
    logger.info(f"Saving model to {cfg.model_output_dir}")
    ProbabilityCalibrator.save(calibrator, cfg.model_output_dir)

    # Save the training dataset results
    logger.info(f"Saving training dataset results to {cfg.dataset_output_path}")
    annotated_dataset.to_csv(cfg.dataset_output_path)

    logger.info("Training pipeline completed successfully.")


def predict_entry_point(
    overrides: Optional[List[str]] = None, execute: bool = True
) -> None:
    """The main prediction pipeline entry point.

    Args:
        overrides: Optional list of config overrides.
        execute: If False, only print the configuration and return without executing the pipeline.
    """
    from hydra import initialize, compose
    from hydra.utils import instantiate

    with initialize(
        config_path="../../config", version_base="1.3", job_name="winnow_predict"
    ):
        cfg = compose(config_name="predict", overrides=overrides)

    if not execute:
        print_config(cfg)
        return

    from winnow.calibration.calibrator import ProbabilityCalibrator
    from winnow.fdr.database_grounded import DatabaseGroundedFDRControl

    logger.info("Starting prediction pipeline.")
    logger.info(f"Prediction configuration: {cfg}")

    # Load dataset - Hydra creates the DatasetLoader object
    logger.info("Loading dataset.")
    data_loader = instantiate(cfg.data_loader)

    # Extract dataset loading parameters and convert to dict for flexible kwargs
    dataset_params = dict(cfg.dataset)
    # Rename config keys to match the Protocol interface
    dataset_params["data_path"] = dataset_params.pop("spectrum_path_or_directory")
    dataset_params["predictions_path"] = dataset_params.pop("predictions_path", None)

    dataset = data_loader.load(**dataset_params)

    logger.info("Filtering dataset.")
    dataset = filter_dataset(dataset)

    # Load trained calibrator
    logger.info("Loading trained calibrator.")
    calibrator = ProbabilityCalibrator.load(
        pretrained_model_name_or_path=cfg.calibrator.pretrained_model_name_or_path,
        cache_dir=cfg.calibrator.cache_dir,
    )

    # Calibrate scores
    logger.info("Calibrating scores.")
    calibrator.predict(dataset)

    # Instantiate FDR control from config - Hydra handles which FDR method to use
    logger.info("Instantiating FDR control from config.")
    fdr_control = instantiate(cfg.fdr_method)

    # Check if dataset is labelled for database-grounded FDR
    if isinstance(fdr_control, DatabaseGroundedFDRControl):
        check_if_labelled(dataset)

<<<<<<< HEAD
    # Apply FDR control
    logger.info(f"Applying {fdr_control.__class__.__name__} FDR control.")
    dataset_metadata = apply_fdr_control(
        fdr_control,
        dataset,
        cfg.fdr_control.fdr_threshold,
        cfg.fdr_control.confidence_column,
    )

    # Write output
    logger.info(f"Writing output to {cfg.output_folder}")
    dataset_metadata, dataset_preds_and_fdr_metrics = separate_metadata_and_predictions(
        dataset_metadata, fdr_control, cfg.fdr_control.confidence_column
    )
    output_folder = Path(cfg.output_folder)
    output_folder.mkdir(parents=True, exist_ok=True)
    dataset_metadata.to_csv(output_folder.joinpath("metadata.csv"))
    dataset_preds_and_fdr_metrics.to_csv(
        output_folder.joinpath("preds_and_fdr_metrics.csv")
    )

    logger.info("Prediction pipeline completed successfully.")


@app.command(
    name="train",
    help=(
        "Train a probability calibration model on annotated peptide sequencing data.\n\n"
        "This command loads your dataset, trains calibration features, and saves the trained model.\n\n"
        "[bold cyan]Quick start:[/bold cyan]\n"
        "  [dim]winnow train[/dim]  # Uses default config from config/train.yaml\n\n"
        "[bold cyan]Override parameters:[/bold cyan]\n"
        "  [dim]winnow train data_loader=mztab[/dim]  # Use MZTab format instead of InstaNovo\n"
        "  [dim]winnow train model_output_dir=models/my_model[/dim]  # Custom output location\n"
        "  [dim]winnow train calibrator.seed=42[/dim]  # Set random seed\n\n"
        "[bold cyan]Configuration files to customise:[/bold cyan]\n"
        "  • config/train.yaml - Main config (data paths, output locations)\n"
        "  • config/calibrator.yaml - Model architecture and features\n"
        "  • config/data_loader/ - Dataset format loaders\n"
        "  • config/residues.yaml - Amino acid masses and modifications"
    ),
    context_settings={"allow_extra_args": True, "ignore_unknown_options": True},
)
def train(ctx: typer.Context) -> None:
    """Passes control directly to the Hydra training pipeline."""
    # Capture extra arguments as Hydra overrides
    overrides = ctx.args if ctx.args else None
    train_entry_point(overrides)


@app.command(
    name="predict",
    help=(
        "Calibrate confidence scores and filter peptide predictions by false discovery rate (FDR).\n\n"
        "This command loads your dataset, applies a trained calibrator to improve confidence scores, "
        "estimates FDR using your chosen method, and outputs filtered predictions at your target FDR threshold.\n\n"
        "[bold cyan]Quick start:[/bold cyan]\n"
        "  [dim]winnow predict[/dim]  # Uses default config from config/predict.yaml\n\n"
        "[bold cyan]Override parameters:[/bold cyan]\n"
        "  [dim]winnow predict data_loader=mztab[/dim]  # Use MZTab format instead of InstaNovo\n"
        "  [dim]winnow predict fdr_method=database_grounded[/dim]  # Use database-grounded FDR\n"
        "  [dim]winnow predict fdr_threshold=0.01[/dim]  # Target 1% FDR instead of 5%\n"
        "  [dim]winnow predict output_folder=results/my_run[/dim]  # Custom output location\n\n"
        "[bold cyan]Configuration files to customise:[/bold cyan]\n"
        "  • config/predict.yaml - Main config (data paths, FDR settings, output)\n"
        "  • config/fdr_method/ - FDR methods (nonparametric, database_grounded)\n"
        "  • config/data_loader/ - Dataset format loaders\n"
        "  • config/residues.yaml - Amino acid masses and modifications"
    ),
    context_settings={"allow_extra_args": True, "ignore_unknown_options": True},
)
def predict(ctx: typer.Context) -> None:
    """Passes control directly to the Hydra predict pipeline."""
    # Capture extra arguments as Hydra overrides
    overrides = ctx.args if ctx.args else None
    predict_entry_point(overrides)


@config_app.command(
    name="train",
    help=(
        "Display the resolved training configuration without running the pipeline.\n\n"
        "This is useful for inspecting the final configuration after all defaults "
        "and overrides have been applied.\n\n"
        "[bold cyan]Usage:[/bold cyan]\n"
        "  [dim]winnow config train[/dim]  # Show default config\n"
        "  [dim]winnow config train data_loader=mztab[/dim]  # Show config with overrides\n"
        "  [dim]winnow config train calibrator.seed=42[/dim]  # Check override application"
    ),
    context_settings={"allow_extra_args": True, "ignore_unknown_options": True},
)
def config_train(ctx: typer.Context) -> None:
    """Display the resolved training configuration."""
    overrides = ctx.args if ctx.args else None
    train_entry_point(overrides, execute=False)


@config_app.command(
    name="predict",
    help=(
        "Display the resolved prediction configuration without running the pipeline.\n\n"
        "This is useful for inspecting the final configuration after all defaults "
        "and overrides have been applied.\n\n"
        "[bold cyan]Usage:[/bold cyan]\n"
        "  [dim]winnow config predict[/dim]  # Show default config\n"
        "  [dim]winnow config predict fdr_method=database_grounded[/dim]  # Show config with overrides\n"
        "  [dim]winnow config predict fdr_control.fdr_threshold=0.01[/dim]  # Check override application"
    ),
    context_settings={"allow_extra_args": True, "ignore_unknown_options": True},
)
def config_predict(ctx: typer.Context) -> None:
    """Display the resolved prediction configuration."""
    overrides = ctx.args if ctx.args else None
    predict_entry_point(overrides, execute=False)
=======
    # -- Write output
    logger.info("Writing output.")
    # Separate out metadata from prediction and FDR metrics
    preds_and_fdr_metrics_cols = [
        confidence_column,
        "prediction",
        "psm_fdr",
        "psm_q_value",
    ]
    if "sequence" in dataset_metadata.columns:
        preds_and_fdr_metrics_cols.append("sequence")
    if method is FDRMethod.winnow:
        preds_and_fdr_metrics_cols.append("psm_pep")
    dataset_preds_and_fdr_metrics = dataset_metadata[
        preds_and_fdr_metrics_cols + ["spectrum_id"]
    ]
    dataset_metadata = dataset_metadata.drop(columns=preds_and_fdr_metrics_cols)
    # Write outputs
    output_folder.mkdir(parents=True)
    dataset_metadata.to_csv(output_folder / "metadata.csv")
    dataset_preds_and_fdr_metrics.to_csv(output_folder / "preds_and_fdr_metrics.csv")
    logger.info(f"Outputs saved: {output_folder}")
>>>>>>> 69dedd66


if __name__ == "__main__":
    app()<|MERGE_RESOLUTION|>--- conflicted
+++ resolved
@@ -127,7 +127,6 @@
 
     # Separate out metadata from prediction and FDR metrics
     preds_and_fdr_metrics_cols = [
-        "spectrum_id",
         confidence_column,
         "prediction",
         "psm_fdr",
@@ -138,7 +137,9 @@
     # NonParametricFDRControl adds psm_pep column
     if isinstance(fdr_control, NonParametricFDRControl):
         preds_and_fdr_metrics_cols.append("psm_pep")
-    dataset_preds_and_fdr_metrics = dataset_metadata[preds_and_fdr_metrics_cols]
+    dataset_preds_and_fdr_metrics = dataset_metadata[
+        preds_and_fdr_metrics_cols + ["spectrum_id"]
+    ]
     dataset_metadata = dataset_metadata.drop(columns=preds_and_fdr_metrics_cols)
     return dataset_metadata, dataset_preds_and_fdr_metrics
 
@@ -264,7 +265,6 @@
     if isinstance(fdr_control, DatabaseGroundedFDRControl):
         check_if_labelled(dataset)
 
-<<<<<<< HEAD
     # Apply FDR control
     logger.info(f"Applying {fdr_control.__class__.__name__} FDR control.")
     dataset_metadata = apply_fdr_control(
@@ -379,30 +379,6 @@
     """Display the resolved prediction configuration."""
     overrides = ctx.args if ctx.args else None
     predict_entry_point(overrides, execute=False)
-=======
-    # -- Write output
-    logger.info("Writing output.")
-    # Separate out metadata from prediction and FDR metrics
-    preds_and_fdr_metrics_cols = [
-        confidence_column,
-        "prediction",
-        "psm_fdr",
-        "psm_q_value",
-    ]
-    if "sequence" in dataset_metadata.columns:
-        preds_and_fdr_metrics_cols.append("sequence")
-    if method is FDRMethod.winnow:
-        preds_and_fdr_metrics_cols.append("psm_pep")
-    dataset_preds_and_fdr_metrics = dataset_metadata[
-        preds_and_fdr_metrics_cols + ["spectrum_id"]
-    ]
-    dataset_metadata = dataset_metadata.drop(columns=preds_and_fdr_metrics_cols)
-    # Write outputs
-    output_folder.mkdir(parents=True)
-    dataset_metadata.to_csv(output_folder / "metadata.csv")
-    dataset_preds_and_fdr_metrics.to_csv(output_folder / "preds_and_fdr_metrics.csv")
-    logger.info(f"Outputs saved: {output_folder}")
->>>>>>> 69dedd66
 
 
 if __name__ == "__main__":
