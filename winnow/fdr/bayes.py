from dataclasses import dataclass


import jax
import jax.numpy as jnp
import numpyro
from jaxtyping import Float
from winnow.fdr.base import FDRControl


EPS = 1e-7


@dataclass
class BetaMixtureParameters:
    """Holds the parameters for a beta mixture model of PSM confidence probabilities."""

    proportion: Float[jax.Array, ""]
    correct_alpha: Float[jax.Array, ""]
    correct_beta: Float[jax.Array, ""]
    incorrect_alpha: Float[jax.Array, ""]
    incorrect_beta: Float[jax.Array, ""]


class EmpiricalBayesFDRControl(FDRControl):
    """An FDR control method that fits an empirical Bayesian model to confidence probabilities."""

    def __init__(self) -> None:
        super().__init__()
        self.mixture_parameters = BetaMixtureParameters(
            proportion=jnp.array(0.0),
            correct_alpha=jnp.array(1.0),
            correct_beta=jnp.array(1.0),
            incorrect_alpha=jnp.array(1.0),
            incorrect_beta=jnp.array(1.0),
        )

    @staticmethod
    def model(data: Float[jax.Array, "batch"]) -> None:  # noqa: F821
        """Define the probabilistic model for the beta mixture distribution.

        The model consists of a mixture of two Beta distributions:
        - One representing correctly identified PSMs.
        - One representing incorrectly identified PSMs.

        The proportion of correct PSMs is treated as a parameter to be estimated.

        Args:
            data (Float[jax.Array, "batch"]): An array of confidence scores from the dataset.
        """
        proportion = numpyro.param(
            "proportion",
            init_value=0.5,
            constraints=numpyro.distributions.constraints.unit_interval,
        )
        correct_alpha = numpyro.param(
            "correct_alpha",
            init_value=0.7,
            constraints=numpyro.distributions.constraints.open_interval(0.0, 1.0),
        )
        correct_beta = numpyro.param(
            "correct_beta",
            init_value=0.5,
            constraints=numpyro.distributions.constraints.open_interval(0.0, 1.0),
        )
        incorrect_alpha = numpyro.param(
            "incorrect_alpha",
            init_value=0.4,
            constraints=numpyro.distributions.constraints.open_interval(0.0, 1.0),
        )
        incorrect_beta = numpyro.param(
            "incorrect_beta",
            init_value=0.6,
            constraints=numpyro.distributions.constraints.open_interval(0.0, 1.0),
        )

        mixture_distributions = [
            numpyro.distributions.Beta(
                concentration0=correct_alpha, concentration1=correct_beta
            ),
            numpyro.distributions.Beta(
                concentration0=incorrect_alpha, concentration1=incorrect_beta
            ),
        ]

        with numpyro.plate("N", data.shape[0]):
            numpyro.sample(
                "y",
                numpyro.distributions.MixtureGeneral(
                    mixing_distribution=numpyro.distributions.Categorical(
                        probs=jnp.array([proportion, 1 - proportion])
                    ),
                    component_distributions=mixture_distributions,
                ),
                obs=data,
            )

    @staticmethod
    def guide(data: Float[jax.Array, "batch"]) -> None:  # noqa: F821
        """Define the variational guide for approximating the posterior distribution.

        The guide defines a variational family of distributions that approximate the true
        posterior for stochastic variational inference (SVI).
        """
        pass

    def fit(
        self,
        dataset: Float[jax.Array, "batch"],  # noqa: F821
        lr: float = 0.005,
        n_steps: int = 5000,
    ) -> None:
        """Estimate the beta mixture model parameters using stochastic variational inference.

        Args:
            dataset (Float[jax.Array, "batch"]):
                An array of confidence scores from the dataset.

            lr (float, optional):
                Learning rate for the optimiser. Defaults to 0.005.

            n_steps (int, optional):
                Number of optimisation steps for training. Defaults to 5000.
        """
        self.mixture_parameters = self.train(
            examples=jnp.clip(jnp.array(dataset), EPS, 1 - EPS), lr=lr, n_steps=n_steps
        )

    def train(
        self,
        examples: Float[jax.Array, "batch"],  # noqa: F821
        lr: float = 0.005,
        n_steps: int = 5000,
    ) -> BetaMixtureParameters:
        """Perform maximum likelihood estimation (MLE) to fit the beta mixture model.

        This function optimizes the parameters of the beta mixture model by minimising the Evidence Lower Bound (ELBO) using stochastic variational inference (SVI).

        Args:
            examples (Float[jax.Array, "batch"]):
                The confidence probabilities to fit the mixture model to.

            lr (float, optional):
                Optimiser learning. Defaults to 0.005.

            n_steps (int, optional):
                Number of optimisation steps. Defaults to 5000.

        Returns:
            BetaMixtureParameters:
                Estimated mixture model parameters.
        """
        adam = numpyro.optim.Adam(step_size=lr)
        svi = numpyro.infer.SVI(
            self.model, self.guide, adam, loss=numpyro.infer.Trace_ELBO()
        )
        rng_key = jax.random.PRNGKey(0)
        svi_state = svi.run(rng_key, n_steps, examples)
        return BetaMixtureParameters(
            proportion=svi_state.params["proportion"],
            correct_alpha=svi_state.params["correct_alpha"],
            correct_beta=svi_state.params["correct_beta"],
            incorrect_alpha=svi_state.params["incorrect_alpha"],
            incorrect_beta=svi_state.params["incorrect_beta"],
        )

    def get_confidence_cutoff(self, threshold: float) -> float:
        """Compute the confidence score cutoff for a given FDR threshold.

        This function determines the confidence score above which PSMs should be retained
        to maintain the desired FDR level.

        Args:
            threshold (float):
                The target FDR threshold, where 0 < threshold < 1.

        Returns:
            float:
                The confidence score cutoff corresponding to the specified FDR level.
        """
        incorrect_distribution = numpyro.distributions.Beta(
            concentration0=self.mixture_parameters.incorrect_alpha,
            concentration1=self.mixture_parameters.incorrect_beta,
        )
<<<<<<< HEAD
        return incorrect_distribution.icdf(1-threshold)
    
    def compute_fdr(self, score: float) -> float:
        # P(S >= score | incorrect) = 1 - F_incorrect(s)
        P_score_given_incorrect = 1 - jax.scipy.stats.beta.cdf(
            a=self.mixture_parameters.incorrect_alpha,
            b=self.mixture_parameters.incorrect_beta,
            x=score
            )
        # P(S >= score | correct) = 1 - F_correct(s)
        P_score_given_correct = 1 - jax.scipy.stats.beta.cdf(
            a=self.mixture_parameters.correct_alpha,
            b=self.mixture_parameters.correct_beta,
            x=score
            )

        # Mixture tail probability P(S >= s)
        P_mixture_tail = (
            self.mixture_parameters.proportion * P_score_given_correct +
            (1 - self.mixture_parameters.proportion) * P_score_given_incorrect
        )

        # P(incorrect | S >= s)
        P_incorrect_given_score = (1 - self.mixture_parameters.proportion) * P_score_given_incorrect / P_mixture_tail

        return P_incorrect_given_score

    def compute_posterior_probability(self, score: float) -> float:
        """Compute posterior error probability, or local FDR, for a given confidence score."""
        # P(incorrect | S = s) = [P(incorrect) * P(S = s | incorrect)] / P(S = s)

        # f(S = s | incorrect)
        f_score_given_incorrect = jax.scipy.stats.beta.pdf(
            a=self.mixture_parameters.incorrect_alpha,
            b=self.mixture_parameters.incorrect_beta,
            x=score
        )
        # f(S = s | correct)
        f_score_given_correct = jax.scipy.stats.beta.pdf(
            a=self.mixture_parameters.correct_alpha,
            b=self.mixture_parameters.correct_beta,
            x=score
        )

        # Mixture probability f(S = s)
        f_score = (
            self.mixture_parameters.proportion * f_score_given_correct +
            (1 - self.mixture_parameters.proportion) * f_score_given_incorrect
        )
        
        return (1 - self.mixture_parameters.proportion) * f_score_given_incorrect / f_score

    def compute_p_value(self, score: float) -> float:
        """Compute the p-value for a given confidence score."""
        # P(S >= score | incorrect) = 1 - F_incorrect(s)
        P_score_given_incorrect = 1 - jax.scipy.stats.beta.cdf(
            a=self.mixture_parameters.incorrect_alpha,
            b=self.mixture_parameters.incorrect_beta,
            x=score
            )
        return P_score_given_incorrect

    def compute_expect_score(self, score: float, total_matches: int) -> float:
        """Compute the expected number of false discoveries for a given score."""
        p_value = self.compute_p_value(score)
        return total_matches * p_value
=======
        return incorrect_distribution.icdf(1 - threshold)
>>>>>>> 4a382d02
<|MERGE_RESOLUTION|>--- conflicted
+++ resolved
@@ -182,7 +182,6 @@
             concentration0=self.mixture_parameters.incorrect_alpha,
             concentration1=self.mixture_parameters.incorrect_beta,
         )
-<<<<<<< HEAD
         return incorrect_distribution.icdf(1-threshold)
     
     def compute_fdr(self, score: float) -> float:
@@ -248,7 +247,4 @@
     def compute_expect_score(self, score: float, total_matches: int) -> float:
         """Compute the expected number of false discoveries for a given score."""
         p_value = self.compute_p_value(score)
-        return total_matches * p_value
-=======
-        return incorrect_distribution.icdf(1 - threshold)
->>>>>>> 4a382d02
+        return total_matches * p_value