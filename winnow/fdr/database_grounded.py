--- conflicted
+++ resolved
@@ -61,42 +61,19 @@
             == len(row["prediction"]),
             axis=1,
         )
-<<<<<<< HEAD
         self.preds = dataset[['correct', 'confidence']]
         
         dataset = dataset.sort_values(by='confidence', axis=0, ascending=False)
         precision = np.cumsum(dataset['correct']) / np.arange(1, len(dataset) + 1)
         confidence = np.array(dataset['confidence'])
-=======
-
-        dataset = dataset.sort_values(by="confidence", axis=0, ascending=False)
-        precision = np.cumsum(dataset["correct"]) / np.arange(1, len(dataset) + 1)
-        confidence = np.array(dataset["confidence"])
->>>>>>> 4a382d02
 
         self.fdr_thresholds = list(1.0 - precision[drop:])
         self.confidence_scores = list(confidence[drop:])
 
     def get_confidence_cutoff(self, threshold: float) -> float:
-<<<<<<< HEAD
         return self.confidence_scores[bisect.bisect_left(self.fdr_thresholds, threshold)]
 
     def compute_fdr(self, score: float) -> float:
         # FDR = [no. false positives >= score s] / [no. total matches >= score s]
         preds_ge_score = self.preds[self.preds['confidence'] >= score]
-        return (len(preds_ge_score['correct']) - sum(preds_ge_score['correct'])) / len(preds_ge_score['correct'])
-=======
-        """Determines the confidence score cutoff corresponding to a specified FDR threshold.
-
-        This function finds the lowest confidence score for which the estimated FDR is at most `threshold`.
-
-        Args:
-            threshold (float): Desired FDR threshold (between 0 and 1).
-
-        Returns:
-            float: The minimum confidence score required to maintain the given FDR threshold.
-        """
-        return self.confidence_scores[
-            bisect.bisect_left(self.fdr_thresholds, threshold)
-        ]
->>>>>>> 4a382d02
+        return (len(preds_ge_score['correct']) - sum(preds_ge_score['correct'])) / len(preds_ge_score['correct'])