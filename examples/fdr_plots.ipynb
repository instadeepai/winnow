{
 "cells": [
  {
   "cell_type": "code",
   "execution_count": null,
   "metadata": {},
   "outputs": [],
   "source": [
    "# -- Import\n",
    "from winnow.calibration.calibration_features import (\n",
    "    PrositFeatures,\n",
    "    MassErrorFeature,\n",
    "    RetentionTimeFeature,\n",
    "    ChimericFeatures,\n",
    "    BeamFeatures,\n",
    ")\n",
    "from winnow.calibration.calibrator import ProbabilityCalibrator\n",
    "from winnow.datasets.calibration_dataset import CalibrationDataset\n",
    "from winnow.datasets.data_loaders import InstaNovoDatasetLoader\n",
    "\n",
    "from winnow.fdr.database_grounded import DatabaseGroundedFDRControl\n",
<<<<<<< HEAD
    "from winnow.fdr.bayes import EmpiricalBayesFDRControl\n",
    "from winnow.constants import RESIDUE_MASSES\n",
=======
    "from winnow.fdr.nonparametric import NonParametricFDRControl\n",
>>>>>>> 18ab255c
    "\n",
    "import logging\n",
    "\n",
    "import numpy as np\n",
    "import pandas as pd\n",
    "import ast\n",
    "\n",
    "from sklearn.model_selection import train_test_split\n",
    "\n",
    "import seaborn.objects as so\n",
    "from seaborn import axes_style\n",
    "\n",
    "theme_dict = {**axes_style(\"whitegrid\"), \"grid.linestyle\": \":\"}"
   ]
  },
  {
   "cell_type": "code",
   "execution_count": null,
   "metadata": {},
   "outputs": [],
   "source": [
    "# -- Set up logging\n",
    "logger = logging.getLogger(__name__)\n",
    "logger.setLevel(logging.INFO)\n",
    "logger.addHandler(logging.StreamHandler())"
   ]
  },
  {
   "cell_type": "code",
   "execution_count": null,
   "metadata": {},
   "outputs": [],
   "source": [
    "SPECIES = \"helaqc\"  # [gluc, helaqc, herceptin, immuno, sbrodae, snakevenoms, tplantibodies, woundfluids]"
   ]
  },
  {
   "cell_type": "code",
   "execution_count": null,
   "metadata": {},
   "outputs": [],
   "source": [
    "# Load data\n",
    "annotated_data = pd.read_parquet(\n",
    "    f\"../input_data/spectrum_data/labelled/dataset-{SPECIES}-annotated-0000-0001.parquet\"\n",
    ")\n",
    "raw_beam_preds = pd.read_csv(f\"../input_data/beam_preds/raw/{SPECIES}_beam_preds.csv\")"
   ]
  },
  {
   "cell_type": "code",
   "execution_count": null,
   "metadata": {},
   "outputs": [],
   "source": [
    "# Function to safely convert string representations of lists\n",
    "def try_convert(value):\n",
    "    try:\n",
    "        return ast.literal_eval(value)\n",
    "    except (ValueError, SyntaxError):\n",
    "        return value  # Return original if conversion fails\n",
    "\n",
    "\n",
    "# Apply conversion to object (string) columns\n",
    "for col in raw_beam_preds.select_dtypes(include=[\"object\"]).columns:\n",
    "    raw_beam_preds[col] = raw_beam_preds[col].apply(try_convert)"
   ]
  },
  {
   "cell_type": "code",
   "execution_count": null,
   "metadata": {},
   "outputs": [],
   "source": [
    "# Check uniqueness of spectrum_id\n",
    "def check_uniqueness(df, name):\n",
    "    unique_by_spectrum = df[\"spectrum_id\"].nunique() == len(df)\n",
    "    if not unique_by_spectrum:\n",
    "        raise ValueError(f\"Dataset {name} does not have unique spectrum_id.\")\n",
    "    print(f\"{name}: spectrum_id can uniquely identify rows.\")\n",
    "\n",
    "\n",
    "check_uniqueness(raw_beam_preds, \"raw_beam_preds\")\n",
    "check_uniqueness(annotated_data, \"annotated_data\")\n",
    "\n",
    "# Check if all spectrum_id values in annotated_data are present in raw_beam_preds\n",
    "missing_scans = set(annotated_data[\"spectrum_id\"]) - set(raw_beam_preds[\"spectrum_id\"])\n",
    "if missing_scans:\n",
    "    raise ValueError(\n",
    "        f\"{len(missing_scans)} spectrum_id values in annotated_data are missing from beam_preds.\"\n",
    "    )\n",
    "print(\"All spectrum_id values in annotated_data are present in beam_preds.\")\n",
    "\n",
    "# Merge datasets\n",
    "annotated_beam_preds = annotated_data.merge(\n",
    "    raw_beam_preds,\n",
    "    on=[\"spectrum_id\"],\n",
    "    how=\"inner\",\n",
    "    suffixes=(\"\", \"_from_raw\"),\n",
    ")\n",
    "\n",
    "# Drop duplicate columns after merge\n",
    "for col in raw_beam_preds.columns:\n",
    "    if col in annotated_data.columns and col not in [\"spectrum_id\"]:\n",
    "        annotated_beam_preds.drop(columns=[col + \"_from_raw\"], inplace=True)\n",
    "\n",
    "# Validate merge result\n",
    "if len(annotated_beam_preds) != len(annotated_data):\n",
    "    raise ValueError(\n",
    "        f\"Merge conflict: Expected {len(annotated_data)} rows, but got {len(annotated_beam_preds)}.\"\n",
    "    )\n",
    "\n",
    "# Save output\n",
    "output_path = f\"../input_data/beam_preds/labelled/{SPECIES}-annotated_beam_preds.csv\"\n",
    "annotated_beam_preds.to_csv(output_path, index=False)\n",
    "print(f\"Annotated beam predictions saved: {output_path}\")"
   ]
  },
  {
   "cell_type": "code",
   "execution_count": null,
   "metadata": {},
   "outputs": [],
   "source": [
    "# -- Load data\n",
    "logger.info(\"Loading dataset.\")\n",
    "dataset = InstaNovoDatasetLoader().load(\n",
    "    f\"../input_data/spectrum_data/labelled/dataset-{SPECIES}-annotated-0000-0001.parquet\",\n",
    "    f\"../input_data/beam_preds/labelled/{SPECIES}-annotated_beam_preds.csv\",\n",
    ")\n",
    "\n",
    "logger.info(\"Filtering dataset.\")\n",
    "filtered_dataset = (\n",
    "    dataset.filter_entries(\n",
    "        metadata_predicate=lambda row: not isinstance(row[\"prediction\"], list),\n",
    "    )\n",
    "    .filter_entries(metadata_predicate=lambda row: not row[\"prediction\"])\n",
    "    .filter_entries(\n",
    "        metadata_predicate=lambda row: row[\"precursor_charge\"] > 6\n",
    "    )  # Prosit-specific filtering, see https://github.com/Nesvilab/FragPipe/issues/1775\n",
    "    .filter_entries(\n",
    "        metadata_predicate=lambda row: len(row[\"prediction\"]) > 30\n",
    "    )  # Prosit-specific filtering\n",
    "    .filter_entries(\n",
    "        predictions_predicate=lambda row: len(row[1].sequence) > 30\n",
    "    )  # Prosit-specific filtering\n",
    ")\n",
    "\n",
    "TEST_FRACTION = 0.2\n",
    "RANDOM_STATE = 42\n",
    "train, test = train_test_split(\n",
    "    filtered_dataset, test_size=TEST_FRACTION, random_state=RANDOM_STATE\n",
    ")\n",
    "\n",
    "train_metadata, train_predictions = zip(*train)\n",
    "train_dataset = CalibrationDataset(\n",
    "    metadata=pd.DataFrame(train_metadata).reset_index(drop=True),\n",
    "    predictions=list(train_predictions),\n",
    ")\n",
    "\n",
    "test_metadata, test_predictions = zip(*test)\n",
    "test_dataset = CalibrationDataset(\n",
    "    metadata=pd.DataFrame(test_metadata).reset_index(drop=True),\n",
    "    predictions=list(test_predictions),\n",
    ")"
   ]
  },
  {
   "cell_type": "code",
   "execution_count": null,
   "metadata": {},
   "outputs": [],
   "source": [
    "print(len(train_dataset))\n",
    "print(len(test_dataset))"
   ]
  },
  {
   "cell_type": "code",
   "execution_count": null,
   "metadata": {},
   "outputs": [],
   "source": [
    "# -- Set up calibrator\n",
    "logger.info(\"Initialising calibrator.\")\n",
    "SEED = 42\n",
    "calibrator = ProbabilityCalibrator(SEED)\n",
    "\n",
    "logger.info(\"Adding features to calibrator.\")\n",
    "MZ_TOLERANCE = 0.02\n",
    "HIDDEN_DIM = 10\n",
    "TRAIN_FRACTION = 0.1\n",
    "calibrator.add_feature(MassErrorFeature(residue_masses=RESIDUE_MASSES))\n",
    "calibrator.add_feature(PrositFeatures(mz_tolerance=MZ_TOLERANCE))\n",
    "calibrator.add_feature(\n",
    "    RetentionTimeFeature(hidden_dim=HIDDEN_DIM, train_fraction=TRAIN_FRACTION)\n",
    ")\n",
    "calibrator.add_feature(ChimericFeatures(mz_tolerance=MZ_TOLERANCE))\n",
    "calibrator.add_feature(BeamFeatures())"
   ]
  },
  {
   "cell_type": "code",
   "execution_count": null,
   "metadata": {},
   "outputs": [],
   "source": [
    "# -- Calibrate\n",
    "logger.info(\"Calibrating scores.\")\n",
    "calibrator.fit(train_dataset)\n",
    "calibrator.predict(test_dataset)"
   ]
  },
  {
   "cell_type": "code",
   "execution_count": null,
   "metadata": {},
   "outputs": [],
   "source": [
    "train_dataset.to_csv(f\"../calibrated_datasets/labelled/{SPECIES}_train_labelled.csv\")\n",
    "test_dataset.to_csv(f\"../calibrated_datasets/labelled/{SPECIES}_test_labelled.csv\")\n",
    "test_dataset.metadata"
   ]
  },
  {
   "cell_type": "code",
   "execution_count": null,
   "metadata": {},
   "outputs": [],
   "source": [
    "# -- Evaluate and plot\n",
    "def compute_roc_curve(\n",
    "    metadata_path: str,\n",
    "    confidence_column: str,\n",
    "    label_column: str,\n",
    "    name: str,\n",
    ") -> pd.DataFrame:\n",
    "    input_dataset = pd.read_csv(metadata_path)\n",
    "    original = input_dataset[[confidence_column, label_column]]\n",
    "    original = original.sort_values(by=confidence_column, ascending=False)\n",
    "    cum_correct = np.cumsum(original[label_column])\n",
    "    precision = cum_correct / np.arange(1, len(original) + 1)\n",
    "    recall = cum_correct / len(original)\n",
    "    metrics = pd.DataFrame({\"precision\": precision, \"recall\": recall}).reset_index(\n",
    "        drop=True\n",
    "    )\n",
    "    metrics[\"name\"] = name\n",
    "    return metrics"
   ]
  },
  {
   "cell_type": "code",
   "execution_count": null,
   "metadata": {},
   "outputs": [],
   "source": [
    "original = compute_roc_curve(\n",
    "    metadata_path=f\"../calibrated_datasets/labelled/{SPECIES}_test_labelled.csv\",\n",
    "    confidence_column=\"confidence\",\n",
    "    label_column=\"correct\",\n",
    "    name=\"Original\",\n",
    ")\n",
    "calibrated = compute_roc_curve(\n",
    "    metadata_path=f\"../calibrated_datasets/labelled/{SPECIES}_test_labelled.csv\",\n",
    "    confidence_column=\"calibrated_confidence\",\n",
    "    label_column=\"correct\",\n",
    "    name=\"Calibrated\",\n",
    ")\n",
    "metrics = pd.concat([original, calibrated], axis=0).reset_index(drop=True)\n",
    "metrics[\"fdr\"] = 1 - metrics[\"precision\"]\n",
    "\n",
    "plot = so.Plot(metrics, x=\"recall\", y=\"precision\", color=\"name\")\n",
    "plot = plot.add(so.Line(), group=\"name\")\n",
    "plot = plot.theme(theme_dict)\n",
    "plot = plot.label(\n",
    "    y=\"Precision\", x=\"Recall\", title=\"ROC curve for original and calibrated confidence\"\n",
    ")\n",
    "plot"
   ]
  },
  {
   "cell_type": "code",
   "execution_count": null,
   "metadata": {},
   "outputs": [],
   "source": [
    "# Read CSV\n",
    "test_dataset_metadata = pd.read_csv(\n",
    "    f\"../calibrated_datasets/labelled/{SPECIES}_test_labelled.csv\"\n",
    ")\n",
    "\n",
    "\n",
    "def try_convert(value):\n",
    "    try:\n",
    "        return ast.literal_eval(value)\n",
    "    except (ValueError, SyntaxError):\n",
    "        return value  # Return original value if conversion fails\n",
    "\n",
    "\n",
    "# Apply conversion to all object (string) columns\n",
    "for col in test_dataset_metadata.select_dtypes(include=[\"object\"]).columns:\n",
    "    test_dataset_metadata[col] = test_dataset_metadata[col].apply(try_convert)"
   ]
  },
  {
   "cell_type": "code",
   "execution_count": null,
   "metadata": {},
   "outputs": [],
   "source": [
    "data = test_dataset_metadata[[\"confidence\", \"calibrated_confidence\", \"correct\"]].copy(\n",
    "    deep=True\n",
    ")\n",
    "data[\"correct\"] = pd.Categorical(data[\"correct\"])\n",
    "\n",
    "so.Plot(data, x=\"confidence\", y=\"calibrated_confidence\", color=\"correct\").add(\n",
    "    so.Dot(alpha=0.2)\n",
    ").add(\n",
    "    so.Line(color=\"black\", linestyle=\"-\"),\n",
    "    data=pd.DataFrame(\n",
    "        {\n",
    "            \"confidence\": [0.0, 1.0],\n",
    "            \"calibrated_confidence\": [0.0, 1.0],\n",
    "            \"correct\": [\"Null\", \"Null\"],\n",
    "        }\n",
    "    ),\n",
    ")"
   ]
  },
  {
   "cell_type": "code",
   "execution_count": null,
   "metadata": {},
   "outputs": [],
   "source": [
    "plot_df = test_dataset_metadata[[\"confidence\", \"correct\"]].copy(deep=True)\n",
    "plot_df[\"correct\"] = plot_df[\"correct\"].apply(lambda x: \"T\" if x else \"F\")\n",
    "so.Plot(plot_df, \"confidence\").add(so.Bars(), so.Hist(bins=100), color=\"correct\")"
   ]
  },
  {
   "cell_type": "code",
   "execution_count": null,
   "metadata": {},
   "outputs": [],
   "source": [
    "plot_df = test_dataset_metadata[[\"calibrated_confidence\", \"correct\"]].copy(deep=True)\n",
    "plot_df[\"correct\"] = plot_df[\"correct\"].apply(lambda x: \"T\" if x else \"F\")\n",
    "so.Plot(plot_df, \"calibrated_confidence\").add(\n",
    "    so.Bars(), so.Hist(bins=100), color=\"correct\"\n",
    ")"
   ]
  },
  {
   "cell_type": "code",
   "execution_count": null,
   "metadata": {},
   "outputs": [],
   "source": [
    "database_grounded_fdr_control = DatabaseGroundedFDRControl(\n",
    "    confidence_feature=\"confidence\"\n",
    ")\n",
    "database_grounded_fdr_control.fit(\n",
    "    dataset=test_dataset_metadata, residue_masses=RESIDUE_MASSES\n",
    ")\n",
    "database_grounded_fdr_control.get_confidence_cutoff(threshold=0.05)"
   ]
  },
  {
   "cell_type": "code",
   "execution_count": null,
   "metadata": {},
   "outputs": [],
   "source": [
    "nonparametric_fdr_control = NonParametricFDRControl()\n",
    "nonparametric_fdr_control.fit(dataset=test_dataset_metadata[\"confidence\"])\n",
    "nonparametric_fdr_control.get_confidence_cutoff(threshold=0.05)"
   ]
  },
  {
   "cell_type": "code",
   "execution_count": null,
   "metadata": {},
   "outputs": [],
   "source": [
    "nonparametric_fdr_control = NonParametricFDRControl()\n",
    "nonparametric_fdr_control.fit(dataset=test_dataset_metadata[\"calibrated_confidence\"])\n",
    "nonparametric_fdr_control.get_confidence_cutoff(threshold=0.05)"
   ]
  },
  {
   "cell_type": "code",
   "execution_count": null,
   "metadata": {},
   "outputs": [],
   "source": [
    "labelled_ids = annotated_data[\"spectrum_id\"]\n",
    "\n",
    "raw_data = pd.read_parquet(\n",
    "    f\"../input_data/spectrum_data/raw/dataset-{SPECIES}-raw-0000-0001.parquet\"\n",
    ")\n",
    "\n",
    "# Exclude rows with spectrum_id in labelled_ids\n",
    "raw_data = raw_data[~raw_data[\"spectrum_id\"].isin(labelled_ids)]\n",
    "raw_beam_preds = raw_beam_preds[~raw_beam_preds[\"spectrum_id\"].isin(labelled_ids)]\n",
    "\n",
    "raw_data.to_parquet(\n",
    "    f\"../input_data/spectrum_data/de_novo/{SPECIES}_raw_filtered.parquet\"\n",
    ")\n",
    "raw_beam_preds.to_csv(\n",
    "    f\"../input_data/beam_preds/de_novo/{SPECIES}_raw_beam_preds_filtered.csv\"\n",
    ")"
   ]
  },
  {
   "cell_type": "code",
   "execution_count": null,
   "metadata": {},
   "outputs": [],
   "source": [
    "# -- Load the raw, unlabelled data\n",
    "logger.info(\"Loading raw dataset.\")\n",
    "dataset = InstaNovoDatasetLoader().load(\n",
    "    f\"../input_data/spectrum_data/de_novo/{SPECIES}_raw_filtered.parquet\",\n",
    "    f\"../input_data/beam_preds/de_novo/{SPECIES}_raw_beam_preds_filtered.csv\",\n",
    ")\n",
    "\n",
    "logger.info(\"Filtering dataset.\")\n",
    "raw_filtered_dataset = (\n",
    "    dataset.filter_entries(\n",
    "        metadata_predicate=lambda row: not isinstance(row[\"prediction\"], list),\n",
    "    )\n",
    "    .filter_entries(metadata_predicate=lambda row: not row[\"prediction\"])\n",
    "    .filter_entries(\n",
    "        metadata_predicate=lambda row: row[\"precursor_charge\"] > 6\n",
    "    )  # Prosit-specific filtering\n",
    "    .filter_entries(\n",
    "        metadata_predicate=lambda row: len(row[\"prediction\"]) > 30\n",
    "    )  # Prosit-specific filtering\n",
    "    .filter_entries(\n",
    "        predictions_predicate=lambda row: len(row[1].sequence) > 30\n",
    "    )  # Prosit-specific filtering\n",
    ")"
   ]
  },
  {
   "cell_type": "code",
   "execution_count": null,
   "metadata": {},
   "outputs": [],
   "source": [
    "# -- Predict on the raw, unlabelled data\n",
    "calibrator.predict(raw_filtered_dataset)"
   ]
  },
  {
   "cell_type": "code",
   "execution_count": null,
   "metadata": {},
   "outputs": [],
   "source": [
    "raw_filtered_dataset.to_csv(\n",
    "    f\"../calibrated_datasets/de_novo/{SPECIES}_de_novo_preds.csv\"\n",
    ")"
   ]
  },
  {
   "cell_type": "code",
   "execution_count": null,
   "metadata": {},
   "outputs": [],
   "source": [
    "confidence_type = \"calibrated_confidence\""
   ]
  },
  {
   "cell_type": "code",
   "execution_count": null,
   "metadata": {},
   "outputs": [],
   "source": [
    "nonparametric_fdr_control = NonParametricFDRControl()\n",
    "nonparametric_fdr_control.fit(dataset=raw_filtered_dataset.metadata[confidence_type])\n",
    "confidence_cutoff = nonparametric_fdr_control.get_confidence_cutoff(threshold=0.05)\n",
    "confidence_cutoff"
   ]
  },
  {
   "cell_type": "code",
   "execution_count": null,
   "metadata": {},
   "outputs": [],
   "source": [
    "raw_filtered_dataset_metadata = nonparametric_fdr_control.add_psm_fdr(\n",
    "    raw_filtered_dataset.metadata, confidence_type\n",
    ")\n",
    "raw_filtered_dataset_metadata = nonparametric_fdr_control.add_psm_pep(\n",
    "    raw_filtered_dataset_metadata, confidence_type\n",
    ")\n",
    "raw_filtered_dataset_metadata = nonparametric_fdr_control.add_psm_p_value(\n",
    "    raw_filtered_dataset_metadata, confidence_type\n",
    ")"
   ]
  },
  {
   "cell_type": "code",
   "execution_count": null,
   "metadata": {},
   "outputs": [],
   "source": [
    "raw_filtered_dataset_metadata[\n",
    "    raw_filtered_dataset_metadata[confidence_type] >= confidence_cutoff\n",
    "]"
   ]
  }
 ],
 "metadata": {
  "kernelspec": {
   "display_name": ".venv",
   "language": "python",
   "name": "python3"
  },
  "language_info": {
   "codemirror_mode": {
    "name": "ipython",
    "version": 3
   },
   "file_extension": ".py",
   "mimetype": "text/x-python",
   "name": "python",
   "nbconvert_exporter": "python",
   "pygments_lexer": "ipython3",
   "version": "3.12.7"
  }
 },
 "nbformat": 4,
 "nbformat_minor": 2
}<|MERGE_RESOLUTION|>--- conflicted
+++ resolved
@@ -19,12 +19,8 @@
     "from winnow.datasets.data_loaders import InstaNovoDatasetLoader\n",
     "\n",
     "from winnow.fdr.database_grounded import DatabaseGroundedFDRControl\n",
-<<<<<<< HEAD
-    "from winnow.fdr.bayes import EmpiricalBayesFDRControl\n",
+    "from winnow.fdr.nonparametric import NonParametricFDRControl\n",
     "from winnow.constants import RESIDUE_MASSES\n",
-=======
-    "from winnow.fdr.nonparametric import NonParametricFDRControl\n",
->>>>>>> 18ab255c
     "\n",
     "import logging\n",
     "\n",
