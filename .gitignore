--- conflicted
+++ resolved
@@ -1,32 +1,15 @@
 .venv
 
-<<<<<<< HEAD
-=======
 .vscode
 
->>>>>>> 44dd4735
 __pycache__
 
 *.egg-info
 
-<<<<<<< HEAD
-.vscode
-
-winnow_data
-calibrated_datasets
-mount_folder
-input_data
-*.ipc
-*.csv
-*.parquet
-test*
-configs
-=======
 *.txt
 *.csv
 *.parquet
 *.ipc
 *.pkl
 *.json
-*.yaml
->>>>>>> 44dd4735
+*.yaml