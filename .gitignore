.venv

.vscode

__pycache__

*.egg-info

docs_public

*.txt
*.csv
*.parquet
*.ipc
*.mztab
*.fasta
*.mgf
*.pkl
*.json
*.yaml
*.pdf
*.png

*.ipynb

examples/winnow-general-model
examples/winnow-ms-datasets
examples/output

build/

<<<<<<< HEAD
.cursorrules
=======
# Coverage reports
htmlcov/
.coverage
>>>>>>> 24cc7f14
<|MERGE_RESOLUTION|>--- conflicted
+++ resolved
@@ -29,10 +29,8 @@
 
 build/
 
-<<<<<<< HEAD
 .cursorrules
-=======
+
 # Coverage reports
 htmlcov/
-.coverage
->>>>>>> 24cc7f14
+.coverage